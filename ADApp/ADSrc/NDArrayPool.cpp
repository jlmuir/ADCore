--- conflicted
+++ resolved
@@ -150,34 +150,6 @@
     pArray->dims[i].reverse = 0;
   }
 
-<<<<<<< HEAD
-  if (pArray) {
-    /* We have a frame */
-    /* Initialize fields */
-    pArray->pNDArrayPool = this;
-    pArray->pDriver = pDriver_;
-    pArray->dataType = dataType;
-    pArray->ndims = ndims;
-    memset(pArray->dims, 0, sizeof(pArray->dims));
-    for (i=0; i<ndims && i<ND_ARRAY_MAX_DIMS; i++) {
-      pArray->dims[i].size = dims[i];
-      pArray->dims[i].offset = 0;
-      pArray->dims[i].binning = 1;
-      pArray->dims[i].reverse = 0;
-    }
-    pArray->codec = "";
-    /* Erase the attributes if that global flag is set */
-    if (eraseNDAttributes) pArray->pAttributeList->clear();
-    // calcs totalBytes
-    pArray->getInfo(&arrayInfo);
-    if (dataSize == 0) dataSize = arrayInfo.totalBytes;
-    if (!freeArray) {
-      if (arrayInfo.totalBytes > dataSize) {
-        // we have a passed array, check size
-        printf("%s: ERROR: required size=%d passed size=%d is too small\n",
-        functionName, (int)arrayInfo.totalBytes, (int)dataSize);
-        pArray=NULL;
-=======
   /* Erase the attributes if that global flag is set */
   if (eraseNDAttributes) pArray->pAttributeList->clear();
 
@@ -200,7 +172,6 @@
         memorySize_ -= freeArray->dataSize;
         numBuffers_--;
         delete freeArray;
->>>>>>> 90867d83
       }
     }
     if ((maxMemory_ > 0) && ((memorySize_ + dataSize) > maxMemory_)) {
@@ -210,52 +181,9 @@
     } else {
       pArray->pData = malloc(dataSize);
       if (pArray->pData) {
-<<<<<<< HEAD
-        if ((pArray->dataSize < dataSize) || (pArray->dataSize > thresholdSize)) {
-        /* No, we need to free the current buffer and allocate a new one */
-        /* See if there is enough room */
-          memorySize_ -= pArray->dataSize;
-          free(pArray->pData);
-          pArray->pData = NULL;
-          pArray->dataSize = 0;
-          pArray->compressedSize = 0;
-        }
-      }
-      if (!pArray->pData) {
-        if ((maxMemory_ > 0) && ((memorySize_ + dataSize) > maxMemory_)) {
-          // We don't have enough memory to allocate the array
-          // See if we can get memory by deleting arrays
-          NDArray *freeArray = getFirstFreeArray();
-          while (freeArray && ((memorySize_ + dataSize) > maxMemory_)) {
-            if (freeArray->pData) {
-              memorySize_ -= freeArray->dataSize;
-              free(freeArray->pData);
-              freeArray->pData = NULL;
-              freeArray->dataSize = 0;
-              freeArray->compressedSize = 0;
-            }
-            // Next array
-            freeArray = getNextFreeArray(freeArray);
-          }
-        }
-        if ((maxMemory_ > 0) && ((memorySize_ + dataSize) > maxMemory_)) {
-          printf("%s: error: reached limit of %ld memory (%d buffers)\n",
-                 functionName, (long)maxMemory_, numBuffers_);
-          pArray = NULL;
-        } else {
-          pArray->pData = malloc(dataSize);
-          if (pArray->pData) {
-            pArray->dataSize = dataSize;
-            pArray->compressedSize = dataSize;
-            memorySize_ += dataSize;
-          } else {
-            pArray = NULL;
-          }
-        }
-=======
         pArray->dataSize = dataSize;
+        pArray->compressedSize = dataSize;
         memorySize_ += dataSize;
->>>>>>> 90867d83
       }
     }
   }
@@ -265,7 +193,6 @@
     numBuffers_--;
     pArray = NULL;
   }
-
 
   // Call allocation hook (for pools that manage objects derived from NDArray class)
   onAllocateArray(pArray);
