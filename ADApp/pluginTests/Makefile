TOP=../..
include $(TOP)/configure/CONFIG
#----------------------------------------
#  ADD MACRO DEFINITIONS AFTER THIS LINE
#=============================

<<<<<<< HEAD
# The ADTestUtility library contain a number of helper functions to generate test
# data, asyn port names, record output NDArrays etc etc.
# This utility library can be used by external modules that provides unittests.
# It depends on asyn, and areaDetector libs - but we dont
# need to do the linking here as long as the final test executable binary links.
# The ADTestUtility does not depend on boost!
LIBRARY_IOC_WIN32 += ADTestUtility
LIBRARY_IOC_Linux += ADTestUtility
ADTestUtility_SRCS += testingutilities.cpp
ADTestUtility_SRCS += AsynPortClientContainer.cpp
ADTestUtility_SRCS += AsynException.cpp
ADTestUtility_SRCS += SimulatedDetectorWrapper.cpp
ADTestUtility_SRCS += HDF5PluginWrapper.cpp
ADTestUtility_SRCS += PosPluginWrapper.cpp
ADTestUtility_SRCS += HDF5FileReader.cpp

=======
>>>>>>> 57b77290
# Persuade travis (ubuntu 12.04) to use HDF5 API V2 (1.8 rather than default 1.6)
USR_CXXFLAGS_Linux += -DH5_NO_DEPRECATED_SYMBOLS -DH5Dopen_vers=2

# The plugin-test executable with the actual unittests depend on the boost 
# unittest framework so we can only build it if boost has been configured
ifdef BOOST
  # The ADTestUtility library contain a number of helper functions to generate test
  # data, asyn port names, record output NDArrays etc etc.
  # This utility library can be used by external modules that provides unittests.
  LIBRARY_IOC_Linux += ADTestUtility
  ADTestUtility_SRCS += testingutilities.cpp
  ADTestUtility_SRCS += AsynPortClientContainer.cpp
  ADTestUtility_SRCS += AsynException.cpp
  ADTestUtility_SRCS += SimulatedDetectorWrapper.cpp
  ADTestUtility_SRCS += HDF5PluginWrapper.cpp
  ADTestUtility_SRCS += HDF5FileReader.cpp

  PROD_IOC_Linux += plugin-test
  plugin-test_SRCS += plugin-test.cpp
  plugin-test_SRCS += test_NDPluginCircularBuff.cpp
  plugin-test_SRCS += test_NDFileHDF5.cpp
  plugin-test_SRCS += test_NDFileHDF5AttributeDataset.cpp
  plugin-test_SRCS += test_NDPosPlugin.cpp

  # Add tests for new plugins like this:
  #plugin-test_SRCS += test_<plugin name>.cpp
  
  plugin-test_LIBS += boost_unit_test_framework simDetector ADTestUtility
  boost_unit_test_framework_DIR=$(BOOST_LIB)
endif

USR_INCLUDES += $(HDF5_INCLUDE)
USR_INCLUDES += $(SZ_INCLUDE)
USR_INCLUDES += $(XML2_INCLUDE)

PROD_LIBS += NDPlugin ADBase asyn

include $(TOP)/configure/RULES<|MERGE_RESOLUTION|>--- conflicted
+++ resolved
@@ -4,25 +4,6 @@
 #  ADD MACRO DEFINITIONS AFTER THIS LINE
 #=============================
 
-<<<<<<< HEAD
-# The ADTestUtility library contain a number of helper functions to generate test
-# data, asyn port names, record output NDArrays etc etc.
-# This utility library can be used by external modules that provides unittests.
-# It depends on asyn, and areaDetector libs - but we dont
-# need to do the linking here as long as the final test executable binary links.
-# The ADTestUtility does not depend on boost!
-LIBRARY_IOC_WIN32 += ADTestUtility
-LIBRARY_IOC_Linux += ADTestUtility
-ADTestUtility_SRCS += testingutilities.cpp
-ADTestUtility_SRCS += AsynPortClientContainer.cpp
-ADTestUtility_SRCS += AsynException.cpp
-ADTestUtility_SRCS += SimulatedDetectorWrapper.cpp
-ADTestUtility_SRCS += HDF5PluginWrapper.cpp
-ADTestUtility_SRCS += PosPluginWrapper.cpp
-ADTestUtility_SRCS += HDF5FileReader.cpp
-
-=======
->>>>>>> 57b77290
 # Persuade travis (ubuntu 12.04) to use HDF5 API V2 (1.8 rather than default 1.6)
 USR_CXXFLAGS_Linux += -DH5_NO_DEPRECATED_SYMBOLS -DH5Dopen_vers=2
 
