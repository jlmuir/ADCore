--- conflicted
+++ resolved
@@ -72,16 +72,11 @@
   NDPlugin_SRCS += NDFileMagickStub.cpp
 endif
 
-<<<<<<< HEAD
-USR_INCLUDES += $(HDF5_INCLUDES)
-USR_INCLUDES += $(SZ_INCLUDES)
+USR_INCLUDES += $(HDF5_INCLUDE)
+USR_INCLUDES += $(SZ_INCLUDE)
 # Point to libxml2 header files
 # TODO: enable supporting a windows version of libxml2
 USR_INCLUDES += -I/usr/include/libxml2
-=======
-USR_INCLUDES += $(HDF5_INCLUDE)
-USR_INCLUDES += $(SZIP_INCLUDE)
->>>>>>> 1b2ffeb9
 
 include $(TOP)/ADApp/commonLibraryMakefile
 
