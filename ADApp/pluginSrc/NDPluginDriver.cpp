--- conflicted
+++ resolved
@@ -163,11 +163,8 @@
     /* Loop forever */
     NDArray *pArray;
 
-<<<<<<< HEAD
     this->lock();
     this->pThreadStartedEvent->signal();
-=======
->>>>>>> 4e121773
     while (1) {
         /* Wait for an array to arrive from the queue. Release the lock while  waiting. */    
         this->unlock();
