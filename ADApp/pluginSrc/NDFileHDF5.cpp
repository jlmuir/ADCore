/* NDFileHDF5.cpp
 * Writes NDArrays to HDF5 files.
 *
 * Ulrik Kofoed Pedersen
 * March 20. 2011
 */

#define H5Gcreate_vers 2
#define H5Dopen_vers 2

#include <stdlib.h>
#include <stdio.h>
#include <string.h>
#include <list>
#include <cmath>
#include <iostream>
#include <sstream>
#include <hdf5.h>
#include <sys/stat.h>
#include <stdint.h>
// #include <hdf5_hl.h> // high level HDF5 API not currently used (requires use of library hdf5_hl)

#include "NDPluginFile.h"

#include <epicsStdio.h>
#include <epicsString.h>
#include <epicsTime.h>
#include <iocsh.h>
#include <epicsExport.h>
#include "NDFileHDF5Dataset.h"
#include "NDFileHDF5LayoutXML.h"
#include "NDFileHDF5Layout.h"
//#include "dimension.h"
//#include "winsock2.h"
#include "osiSock.h"

#define METADATA_NDIMS 1
#define MAX_LAYOUT_LEN 1048576

typedef struct HDFAttributeNode {
  char *attrName;
  hid_t hdfdataset;
  hid_t hdfdataspace;
  hid_t hdfmemspace;
  hid_t hdfdatatype;
  hid_t hdfcparm;
  hid_t hdffilespace;
  hsize_t hdfdims;
  hsize_t offset;
  hsize_t elementSize;
  int hdfrank;
  hdf5::When_t whenToSave;
} HDFAttributeNode;

enum HDF5Compression_t {HDF5CompressNone=0, HDF5CompressNumBits, HDF5CompressSZip, HDF5CompressZlib};

class NDFileHDF5 : public NDPluginFile
{
  public:
    NDFileHDF5(const char *portName, int queueSize, int blockingCallbacks, 
               const char *NDArrayPort, int NDArrayAddr,
               int priority, int stackSize);
       
    /* The methods that this class implements */
    virtual asynStatus openFile(const char *fileName, NDFileOpenMode_t openMode, NDArray *pArray);
    virtual asynStatus readFile(NDArray **pArray);
    virtual asynStatus writeFile(NDArray *pArray);
    virtual asynStatus closeFile();
    virtual void report(FILE *fp, int details);
    virtual asynStatus writeInt32(asynUser *pasynUser, epicsInt32 value);
    virtual asynStatus writeOctet(asynUser *pasynUser, const char *value, size_t nChars, size_t *nActual);

    asynStatus createXMLFileLayout();
    asynStatus storeOnOpenAttributes();
    asynStatus storeOnCloseAttributes();
    asynStatus storeOnOpenCloseAttribute(hdf5::Element *element, bool open);
    asynStatus createTree(hdf5::Group* root, hid_t h5handle);

    void writeHdfConstDatasets( hid_t h5_handle, hdf5::Group* group);
    void writeH5dsetStr(hid_t element, const std::string &name, const std::string &str_value) const;
    void writeH5dsetInt32(hid_t element, const std::string &name, const std::string &str_value) const;
    void writeH5dsetFloat64(hid_t element, const std::string &name, const std::string &str_value) const;

    void writeHdfAttributes( hid_t h5_handle, hdf5::Element* element);
    hid_t createDataset(hid_t group, hdf5::Dataset *dset);
    void writeH5attrStr(hid_t element,
                          const std::string &attr_name,
                          const std::string &str_attr_value) const;
    void writeH5attrInt32(hid_t element, const std::string &attr_name, const std::string &str_attr_value) const;
    void writeH5attrFloat64(hid_t element, const std::string &attr_name, const std::string &str_attr_value) const;
    hid_t fromHdfToHidDatatype(hdf5::DataType_t in) const;
    hid_t createDatasetDetector(hid_t group, hdf5::Dataset *dset);

    int fileExists(char *filename);
    int verifyLayoutXMLFile();

    std::map<std::string, NDFileHDF5Dataset *> detDataMap;  // Map of handles to detector datasets, indexed by name
    std::map<std::string, hid_t>               attDataMap;  // Map of handles to attribute datasets, indexed by name
    std::string                                defDsetName; // Name of the default data set
    std::string                                ndDsetName;  // Name of NDAttribute that specifies the destination data set
    std::map<std::string, hdf5::Element *>     onOpenMap;   // Map of handles to elements with onOpen ndattributes, indexed by fullname
    std::map<std::string, hdf5::Element *>     onCloseMap;  // Map of handles to elements with onClose ndattributes, indexed by fullname

  protected:
    /* plugin parameters */
    int NDFileHDF5_nRowChunks;
    #define FIRST_NDFILE_HDF5_PARAM NDFileHDF5_nRowChunks
    int NDFileHDF5_nColChunks;
    int NDFileHDF5_extraDimSizeN;
    int NDFileHDF5_nFramesChunks;
    int NDFileHDF5_chunkBoundaryAlign;
    int NDFileHDF5_chunkBoundaryThreshold;
    int NDFileHDF5_nExtraDims;
    int NDFileHDF5_extraDimNameN;
    int NDFileHDF5_extraDimSizeX;
    int NDFileHDF5_extraDimNameX;
    int NDFileHDF5_extraDimOffsetX;
    int NDFileHDF5_extraDimSizeY;
    int NDFileHDF5_extraDimNameY;
    int NDFileHDF5_extraDimOffsetY;
    int NDFileHDF5_storeAttributes;
    int NDFileHDF5_storePerformance;
    int NDFileHDF5_totalRuntime;
    int NDFileHDF5_totalIoSpeed;
    int NDFileHDF5_flushNthFrame;
    int NDFileHDF5_compressionType;
    int NDFileHDF5_nbitsPrecision;
    int NDFileHDF5_nbitsOffset;
    int NDFileHDF5_szipNumPixels;
    int NDFileHDF5_zCompressLevel;
    int NDFileHDF5_layoutErrorMsg;
    int NDFileHDF5_layoutValid;
    int NDFileHDF5_layoutFilename;
    #define LAST_NDFILE_HDF5_PARAM NDFileHDF5_layoutFilename

  private:
    /* private helper functions */
    hid_t typeNd2Hdf(NDDataType_t datatype);
    asynStatus configureDatasetDims(NDArray *pArray);
    asynStatus configureDims(NDArray *pArray);
    asynStatus configureCompression();
    char* getDimsReport();
    asynStatus writeStringAttribute(hid_t element, const char* attrName, const char* attrStrValue);
    asynStatus writeAttributeDataset(hdf5::When_t whenToSave);
    asynStatus closeAttributeDataset();
    asynStatus configurePerformanceDataset();
    asynStatus writePerformanceDataset();
    void calcNumFrames();
    unsigned int calcIstorek();
    hsize_t calcChunkCacheBytes();
    hsize_t calcChunkCacheSlots();

    void checkForOpenFile();
    asynStatus createNewFile(const char *fileName);
    asynStatus createFileLayout(NDArray *pArray);
    asynStatus createAttributeDataset();

    hdf5::LayoutXML layout;

    int arrayDataId;
    int uniqueIdId;
    int timeStampId;
    int nextRecord;
    hid_t h5type;
    int *pAttributeId;
    NDAttributeList *pFileAttributes;
    epicsInt32 arrayDims[ND_ARRAY_MAX_DIMS];
    bool multiFrameFile;
    char *extraDimNameN;
    char *extraDimNameX;
    char *extraDimNameY;
    double *performanceBuf;
    double *performancePtr;
    epicsInt32 numPerformancePoints;
    epicsTimeStamp prevts;
    epicsTimeStamp opents;
    epicsTimeStamp firstFrame;
    double frameSize;  /** < frame size in megabits. For performance measurement. */
    int bytesPerElement;
    char *hostname;

    std::list<HDFAttributeNode *> attrList;

    /* HDF5 handles and references */
    hid_t file;
    hid_t dataspace;
    hid_t datatype;
    hid_t cparms;
    void *ptrFillValue;

    /* dimension descriptors */
    int rank;               /** < number of dimensions */
    hsize_t *dims;          /** < Array of current dimension sizes. This updates as various dimensions grow. */
    hsize_t *maxdims;       /** < Array of maximum dimension sizes. The value -1 is HDF5 term for infinite. */
    hsize_t *chunkdims;     /** < Array of chunk size in each dimension. Only the dimensions that indicate the frame size (width, height) can really be tweaked. All other dimensions should be set to 1. */
    hsize_t *offset;        /** < Array of current offset in each dimension. The frame dimensions always have 0 offset but additional dimensions may grow as new frames are added. */
    hsize_t *framesize;     /** < The frame size in each dimension. Frame width, height and possibly depth (RGB) have real values -all other dimensions set to 1. */
    hsize_t *virtualdims;   /** < The desired sizes of the extra (virtual) dimensions: {Y, X, n} */
    char *ptrDimensionNames[ND_ARRAY_MAX_DIMS]; /** Array of strings with human readable names for each dimension */

    char *dimsreport;       /** < A string which contain a verbose report of all dimension sizes. The method getDimsReport fill in this */
};

#define NUM_NDFILE_HDF5_PARAMS ((int)(&LAST_NDFILE_HDF5_PARAM - &FIRST_NDFILE_HDF5_PARAM + 1))
#define DIMSREPORTSIZE 512
#define DIMNAMESIZE 40
#define MAXEXTRADIMS 3
#define ALIGNMENT_BOUNDARY 1048576

static const char *driverName = "NDFileHDF5";

#define str_NDFileHDF5_nRowChunks        "HDF5_nRowChunks"
#define str_NDFileHDF5_nColChunks        "HDF5_nColChunks"
#define str_NDFileHDF5_extraDimSizeN     "HDF5_extraDimSizeN"
#define str_NDFileHDF5_nFramesChunks     "HDF5_nFramesChunks"
#define str_NDFileHDF5_chunkBoundaryAlign "HDF5_chunkBoundaryAlign"
#define str_NDFileHDF5_chunkBoundaryThreshold "HDF5_chunkBoundaryThreshold"
#define str_NDFileHDF5_extraDimNameN     "HDF5_extraDimNameN"
#define str_NDFileHDF5_nExtraDims        "HDF5_nExtraDims"
#define str_NDFileHDF5_extraDimSizeX     "HDF5_extraDimSizeX"
#define str_NDFileHDF5_extraDimNameX     "HDF5_extraDimNameX"
#define str_NDFileHDF5_extraDimOffsetX   "HDF5_extraDimOffsetX"
#define str_NDFileHDF5_extraDimSizeY     "HDF5_extraDimSizeY"
#define str_NDFileHDF5_extraDimNameY     "HDF5_extraDimNameY"
#define str_NDFileHDF5_extraDimOffsetY   "HDF5_extraDimOffsetY"
#define str_NDFileHDF5_storeAttributes   "HDF5_storeAttributes"
#define str_NDFileHDF5_storePerformance  "HDF5_storePerformance"
#define str_NDFileHDF5_totalRuntime      "HDF5_totalRuntime"
#define str_NDFileHDF5_totalIoSpeed      "HDF5_totalIoSpeed"
#define str_NDFileHDF5_flushNthFrame     "HDF5_flushNthFrame"
#define str_NDFileHDF5_compressionType   "HDF5_compressionType"
#define str_NDFileHDF5_nbitsPrecision    "HDF5_nbitsPrecision"
#define str_NDFileHDF5_nbitsOffset       "HDF5_nbitsOffset"
#define str_NDFileHDF5_szipNumPixels     "HDF5_szipNumPixels"
#define str_NDFileHDF5_zCompressLevel    "HDF5_zCompressLevel"
#define str_NDFileHDF5_layoutErrorMsg    "HDF5_layoutErrorMsg"
#define str_NDFileHDF5_layoutValid       "HDF5_layoutValid"
#define str_NDFileHDF5_layoutFilename    "HDF5_layoutFilename"


/** Opens a HDF5 file.  
 * In write mode if NDFileModeMultiple is set then the first dataspace dimension is set to H5S_UNLIMITED to allow 
 * multiple arrays to be written to the same file.
 * NOTE: Does not currently support NDFileModeRead or NDFileModeAppend.
 * \param[in] fileName  Absolute path name of the file to open.
 * \param[in] openMode Bit mask with one of the access mode bits NDFileModeRead, NDFileModeWrite, NDFileModeAppend.
 *           May also have the bit NDFileModeMultiple set if the file is to be opened to write or read multiple 
 *           NDArrays into a single file.
 * \param[in] pArray Pointer to an NDArray; this array is used to determine the header information and data 
 *           structure for the file. 
 */
asynStatus NDFileHDF5::openFile(const char *fileName, NDFileOpenMode_t openMode, NDArray *pArray)
{
  int storeAttributes, storePerformance;
  static const char *functionName = "openFile";

  asynPrint(this->pasynUserSelf, ASYN_TRACE_FLOW, "%s::%s Filename: %s\n", driverName, functionName, fileName);

  // We don't support reading yet
  if (openMode & NDFileModeRead) {
    setIntegerParam(NDFileCapture, 0);
    setIntegerParam(NDWriteFile, 0);
    return asynError;
  }
  
  // We don't support opening an existing file for appending yet
  if (openMode & NDFileModeAppend) {
    setIntegerParam(NDFileCapture, 0);
    setIntegerParam(NDWriteFile, 0);
    return asynError;
  }

  // Verify the XML path and filename
  if (this->verifyLayoutXMLFile()){
    return asynError;
  }


  // Check to see if a file is already open and close it
  this->checkForOpenFile();

  if (openMode & NDFileModeMultiple){
    this->multiFrameFile = true;
  } else {
    this->multiFrameFile = false;
    setIntegerParam(NDFileHDF5_nExtraDims, 0);
  }

  epicsTimeGetCurrent(&this->prevts);
  this->opents = this->prevts;
  NDArrayInfo_t info;
  pArray->getInfo(&info);
  this->frameSize = (8.0 * info.totalBytes)/(1024.0 * 1024.0);
  this->bytesPerElement = info.bytesPerElement;

  // Construct an attribute list. We use a separate attribute list from the one in pArray
  // to avoid the need to copy the array.

  // First clear the list
  this->pFileAttributes->clear();

  // Now get the current values of the attributes for this plugin
  this->getAttributes(this->pFileAttributes);

  // Now append the attributes from the array which are already up to date from the driver and prior plugins
  pArray->pAttributeList->copy(this->pFileAttributes);

  asynPrint(this->pasynUserSelf, ASYN_TRACE_FLOW, 
            "%s::%s attribute list copied. num pArray attributes = %i local copy = %d\n",
            driverName, functionName, this->pFileAttributes->count(), pArray->pAttributeList->count());
  
  // Set the next record in the file to 0
  this->nextRecord = 0;

  // Work out the various dimensions used for the incoming data
  if (this->configureDims(pArray)){
    asynPrint(this->pasynUserSelf, ASYN_TRACE_ERROR, 
              "%s::%s ERROR Failed to configure dimensions\n",
              driverName, functionName);
    return asynError;
  }

  // Create the new file
  if (this->createNewFile(fileName)){
    asynPrint(this->pasynUserSelf, ASYN_TRACE_ERROR, 
              "%s::%s ERROR Failed to create a new output file\n",
              driverName, functionName);
    return asynError;
  }

  // Now create the layout within the file
  if (this->createFileLayout(pArray)){
    asynPrint(this->pasynUserSelf, ASYN_TRACE_ERROR, 
              "%s::%s ERROR Failed to create the specified file layout\n",
              driverName, functionName);
    return asynError;
  }

  // Set up the dimensions for each of the available datasets
  if (this->configureDatasetDims(pArray)){
    asynPrint(this->pasynUserSelf, ASYN_TRACE_ERROR, 
              "%s::%s ERROR Failed to configure dataset dimensions\n",
              driverName, functionName);
    return asynError;
  }

  getIntegerParam(NDFileHDF5_storeAttributes, &storeAttributes);
  if (storeAttributes == 1){
    // Store any attributes that have been marked as onOpen
    if (this->storeOnOpenAttributes()){
      asynPrint(this->pasynUserSelf, ASYN_TRACE_ERROR, 
                "%s::%s ERROR Failed to store the onOpen attributes\n",
                driverName, functionName);
      return asynError;
    }

    this->createAttributeDataset();
    this->writeAttributeDataset(hdf5::OnFileOpen);
  }

  getIntegerParam(NDFileHDF5_storePerformance, &storePerformance);
  if (storePerformance == 1){
    this->configurePerformanceDataset();
  }

  return asynSuccess;
}

/** Create the groups and datasets in the HDF5 file.
 */
asynStatus NDFileHDF5::createXMLFileLayout()
{
  asynStatus retcode = asynSuccess;
  static const char *functionName = "createXMLFileLayout";
 
  // Clear out any previous onOpen and onClose vectors
  onOpenMap.clear();
  onCloseMap.clear();

  hdf5::Root *root = this->layout.get_hdftree();
  asynPrint(this->pasynUserSelf, ASYN_TRACE_FLOW, "%s::%s Root tree: %s\n",
            driverName, functionName,
            root->_str_().c_str());

  retcode = this->createTree(root, this->file);

  // Only proceed if there was no error in creating the tree
  if (retcode == asynSuccess){
    // Attempt to search for a dataset with a default flag and record the dataset name.
    // If no default is found then set the first as the default.
    // If no datasets are found then this is an error.
    hdf5::Dataset *dset;
    int retval = root->find_detector_default_dset(&dset);
    if (!retval){
      this->defDsetName = dset->get_full_name();
      asynPrint(this->pasynUserSelf, ASYN_TRACE_FLOW, 
                "%s::%s Default dataset name: %s\n",
                driverName, functionName, this->defDsetName.c_str());
    } else {
      if (detDataMap.size() > 0){
        // OK, no dataset specified as default, use the first
        std::map<std::string, NDFileHDF5Dataset *>::iterator it_dset = detDataMap.begin();
        this->defDsetName = it_dset->first;
        asynPrint(this->pasynUserSelf, ASYN_TRACE_FLOW,
                  "%s::%s No default dataset specified, using: %s\n",
                  driverName, functionName, this->defDsetName.c_str());
      } else {
        // This is bad news, apparently no detector datasets have been defined.
        // Return an error
        asynPrint(this->pasynUserSelf, ASYN_TRACE_ERROR, 
                  "%s::%s No detector datasets found, cannot continue\n",
                  driverName, functionName);
        return asynError;
      }
    }

    // Init the dataset destination NDAttribute name
    ndDsetName = "";
    // Check for NDAttribute name of data destination switch
    std::string ddest = this->layout.get_global("detector_data_destination");
    if (ddest != ""){
      ndDsetName = ddest;
    } else {
      // Nothing to do here
    }

  }
  return retcode;
}

/**
 * Check through attributes and store any that have been marked as onOpen
 */
asynStatus NDFileHDF5::storeOnOpenAttributes()
{
  asynStatus status = asynSuccess;
  const char *functionName = "storeOnOpenAttributes";

  // Loop over the stored onOpen elements
  for (std::map<std::string, hdf5::Element *>::iterator it_element = onOpenMap.begin() ; it_element != onOpenMap.end(); ++it_element){
    hdf5::Element *element = it_element->second;
    status = storeOnOpenCloseAttribute(element, true);
    if (status != asynSuccess){
      asynPrint(this->pasynUserSelf, ASYN_TRACE_ERROR, "%s::%s failed to store onOpen attributes\n",
                driverName, functionName);
      return status;
    }
  }
  return status;
}

/** Check through attributes and store any that have been marked as onClose
 */
asynStatus NDFileHDF5::storeOnCloseAttributes()
{
  asynStatus status = asynSuccess;
  const char *functionName = "storeOnCloseAttributes";

  // Loop over the stored onClose elements
  for (std::map<std::string, hdf5::Element *>::iterator it_element = onCloseMap.begin() ; it_element != onCloseMap.end(); ++it_element){
    hdf5::Element *element = it_element->second;
    status = storeOnOpenCloseAttribute(element, false);
    if (status != asynSuccess){
      asynPrint(this->pasynUserSelf, ASYN_TRACE_ERROR, "%s::%s failed to store onClose attributes\n",
                driverName, functionName);
      return status;
    }
  }
  return status;
}

/** Check attribute and store if marked as onOpen or onClose when opening or closing
 */
asynStatus NDFileHDF5::storeOnOpenCloseAttribute(hdf5::Element *element, bool open)
{
  asynStatus status = asynSuccess;
  NDAttribute *ndAttr = NULL;
  void* datavalue;
  int ret;
  bool saveAttribute = false;
  const char *functionName = "storeOnOpenCloseAttribute";

  hdf5::Element::MapAttributes_t::iterator it_attr;
  // Attempt to Open the Object, we do not know (or care?) if it is a group or dataset
  hid_t hdf_id = H5Oopen(this->file, element->get_full_name().c_str(), H5P_DEFAULT);
  // For each element search for any attributes that match the pArray
  for (it_attr=element->get_attributes().begin(); it_attr != element->get_attributes().end(); ++it_attr){
    saveAttribute = false;
    hdf5::Attribute &attr = it_attr->second; // Take a reference - i.e. *not* a copy!
    if (attr.source.is_src_ndattribute()){
      // Is the attribute marked as we require, if so mark it for saving
      if ((open == true) && (attr.is_onFileOpen() == true)){
        saveAttribute = true;
      }
      if ((open == false) && (attr.is_onFileClose() == true)){
        saveAttribute = true;
      }
      if (saveAttribute == true){
        // find the named attribute in the NDAttributeList
        ndAttr = this->pFileAttributes->find(attr.source.get_src_def().c_str());
        if (ndAttr == NULL){
          asynPrint(this->pasynUserSelf, ASYN_TRACE_ERROR, "%s::%s could not find attribute: %s\n",
                    driverName, functionName, attr.source.get_src_def().c_str());
        } else {
          // find the data based on datatype
          NDAttrDataType_t dataType;
          size_t dataSize;
          if (ndAttr->getValueInfo(&dataType, &dataSize) != ND_ERROR){
            datavalue = calloc(dataSize, sizeof(char));
            ret = ndAttr->getValue(dataType, datavalue, dataSize);
            if (ret == ND_ERROR) {
              asynPrint(this->pasynUserSelf, ASYN_TRACE_ERROR, "%s::%s could not get data from attribute: %s\n",
                        driverName, functionName, attr.get_name().c_str());
            } else {
              if (dataType != NDAttrString && dataType != NDAttrUndefined){
                hid_t hdfattrdataspace = H5Screate(H5S_SCALAR);
                hid_t hdfdatatype      = H5Tcopy(this->typeNd2Hdf((NDDataType_t)dataType));
                hid_t hdfattr = H5Acreate2(hdf_id, attr.get_name().c_str(), hdfdatatype, hdfattrdataspace, H5P_DEFAULT, H5P_DEFAULT);
                if (hdfattr < 0) {
                  asynPrint(this->pasynUserSelf, ASYN_TRACE_ERROR, "%s::%s unable to create attribute: %s\n",
                            driverName, functionName, attr.get_name().c_str());
                  H5Sclose(hdfattrdataspace);
                } else {
                  herr_t hdfstatus = H5Awrite(hdfattr, hdfdatatype, datavalue);
                  if (hdfstatus < 0) {
                    asynPrint(this->pasynUserSelf, ASYN_TRACE_ERROR, "%s::%s unable to write attribute: %s\n",
                              driverName, functionName, attr.get_name().c_str());
                  }
                  H5Aclose(hdfattr);
                  H5Sclose(hdfattrdataspace);
                }
              } else if(dataType == NDAttrString){
                // This is a string attribute
                std::string str_val((char *)datavalue);
                this->writeH5attrStr(hdf_id, attr.get_name(), str_val);
              }
            }
            if (datavalue){
              free(datavalue);
            }
          } else {
            asynPrint(this->pasynUserSelf, ASYN_TRACE_ERROR, "%s::%s could not get datatype information for attribute: %s\n",
                      driverName, functionName, attr.get_name().c_str());
          }
        }
      }
    }
  }
  H5Oclose(hdf_id);
  return status;
}

/** Create the root group and recursively create all subgroups and datasets in the HDF5 file.
 *
 */
asynStatus NDFileHDF5::createTree(hdf5::Group* root, hid_t h5handle)
{
  asynStatus retcode = asynSuccess;
  int storeAttributes;
  static const char *functionName = "createTree";

  if (root == NULL) return asynError; // sanity check

  std::string name = root->get_name();
  if (root->get_parent() == NULL){
    // This is a reserved element and should not be created.  Simply pass through
    hdf5::Group::MapGroups_t::const_iterator it_group;
    hdf5::Group::MapGroups_t& groups = root->get_groups();
    for (it_group = groups.begin(); it_group != groups.end(); ++it_group){
      // recursively call this function to create all subgroups
      retcode = this->createTree( it_group->second, h5handle );
    }
  } else {
    //First make the current group inside the given hdf handle.
    hid_t new_group = H5Gcreate(h5handle, name.c_str(), H5P_DEFAULT, H5P_DEFAULT, H5P_DEFAULT);
    if (new_group < 0){
      asynPrint(this->pasynUserSelf, ASYN_TRACE_ERROR, "%s::%s Failed to create the root group: %s\n",
                driverName, functionName, name.c_str());
      return asynError;
    }

    // Write contant datasets to file
    this->writeHdfConstDatasets(new_group, root);

    getIntegerParam(NDFileHDF5_storeAttributes, &storeAttributes);
    if (storeAttributes == 1){
      // Set some attributes on the group
      this->writeHdfAttributes(new_group,  root);
    }

    // Create all the datasets in this group
    hdf5::Group::MapDatasets_t::iterator it_dsets;
    hdf5::Group::MapDatasets_t& datasets = root->get_datasets();
    for (it_dsets = datasets.begin(); it_dsets != datasets.end(); ++it_dsets){
      hid_t new_dset = this->createDataset(new_group, it_dsets->second);
      if (new_dset <= 0) continue; // failure to create the datasets so move on to next
      // Write the hdf attributes to the dataset
      this->writeHdfAttributes( new_dset,  it_dsets->second);
      // Datasets are closed after data has been written
    }

    hdf5::Group::MapGroups_t::const_iterator it_group;
    hdf5::Group::MapGroups_t& groups = root->get_groups();
    for (it_group = groups.begin(); it_group != groups.end(); ++it_group){
      // recursively call this function to create all subgroups
      retcode = this->createTree( it_group->second, new_group );
    }
    // close the handle to the group that we've created in this instance
    // of the function. This is to ensure we're not leaving any hanging,
    // unused, and unreferenced handles around.
    H5Gclose(new_group);
  }
  return retcode;
}

/** Check this element for any attached attributes and write them out.
 *  Supported types are 'string', 'int' and 'float'.
 *
 *  The types 'int' and 'float' can contain 1D arrays, where each element is separated
 *  by a ','
 *
 */
void NDFileHDF5::writeHdfAttributes( hid_t h5_handle, hdf5::Element* element)
{
  hdf5::Element::MapAttributes_t::iterator it_attr;
  hdf5::DataType_t attr_dtype = hdf5::string;

  for (it_attr=element->get_attributes().begin(); it_attr != element->get_attributes().end(); ++it_attr){
    hdf5::Attribute &attr = it_attr->second; // Take a reference - i.e. *not* a copy!
    if (attr.source.is_src_ndattribute()){
      // This is an onOpen/Close ndattribute, store into the appropriate container
      if (attr.is_onFileOpen()){
        onOpenMap[element->get_full_name()] = element;
      } else if (attr.is_onFileClose()){
        onCloseMap[element->get_full_name()] = element;
      }
    } else {
      attr_dtype = attr.source.get_datatype();
      switch ( attr_dtype )
      {
        case hdf5::string:
          this->writeH5attrStr(h5_handle, attr.get_name(), attr.source.get_src_def());
          break;
        case hdf5::float64:
          this->writeH5attrFloat64(h5_handle, attr.get_name(), attr.source.get_src_def());
          break;
        case hdf5::int32:
          this->writeH5attrInt32(h5_handle, attr.get_name(), attr.source.get_src_def());
          break;
        default:
          break;
      }
    }
  }
}

/** Check this group for any constant dataset and write them out.
 *  Supported types are 'string', 'int' and 'float'.
 *
 *  The types 'int' and 'float' can contain 1D arrays, where each element is separated
 *  by a ','
 *
 */
void NDFileHDF5::writeHdfConstDatasets( hid_t h5_handle, hdf5::Group* group)
{
  hdf5::Group::MapDatasets_t::iterator it_dsets;
  hdf5::DataType_t dtype = hdf5::string;

  for (it_dsets=group->get_datasets().begin(); it_dsets != group->get_datasets().end(); ++it_dsets)
  {
    hdf5::Dataset* dset = it_dsets->second;
    if(dset != NULL && dset->data_source().is_src_constant())
    {
      dtype = dset->data_source().get_datatype();
      switch ( dtype )
      {
        case hdf5::string:
          this->writeH5dsetStr(h5_handle, dset->get_name(), dset->data_source().get_src_def());
          break;
        case hdf5::float64:
          this->writeH5dsetFloat64(h5_handle, dset->get_name(), dset->data_source().get_src_def());
          break;
        case hdf5::int32:
          this->writeH5dsetInt32(h5_handle, dset->get_name(), dset->data_source().get_src_def());
          break;
        default:
          break;
      }
    }
  }
}

/** 
 * Write a string constant dataset.
 */
void NDFileHDF5::writeH5dsetStr(hid_t element, const std::string &name, const std::string &str_value) const
{
  herr_t hdfstatus = -1;
  hid_t hdfdatatype = -1;
  hid_t hdfdset = -1;
  hid_t hdfdataspace = -1;
  int rank = 1;
  hsize_t dims = 1;
  static const char *functionName = "writeH5dsetStr";

  asynPrint(this->pasynUserSelf, ASYN_TRACE_FLOW, "%s::%s name=%s value=%s\n",
            driverName, functionName,
            name.c_str(), str_value.c_str());

  hdfdataspace     = H5Screate_simple(rank, &dims, NULL);
  hdfdatatype      = H5Tcopy(H5T_C_S1);
  hdfstatus        = H5Tset_size(hdfdatatype, str_value.size());
  hdfstatus        = H5Tset_strpad(hdfdatatype, H5T_STR_NULLTERM);
  hdfdset          = H5Dcreate2(element, name.c_str(), hdfdatatype, hdfdataspace, H5P_DEFAULT, H5P_DEFAULT, H5P_DEFAULT);
  if (hdfdset < 0) {
    asynPrint(this->pasynUserSelf, ASYN_TRACE_ERROR, "%s::%s unable to create constant dataset: %s\n",
              driverName, functionName, name.c_str());
    H5Tclose(hdfdatatype);
    H5Sclose(hdfdataspace);
    return;
  }

  hdfstatus = H5Dwrite(hdfdset, hdfdatatype, H5S_ALL, H5S_ALL, H5P_DEFAULT, str_value.c_str());
  if (hdfstatus < 0) {
    asynPrint(this->pasynUserSelf, ASYN_TRACE_ERROR, "%s::%s unable to write constant dataset: %s\n",
              driverName, functionName, name.c_str());
    H5Aclose (hdfdset);
    H5Tclose(hdfdatatype);
    H5Sclose(hdfdataspace);
    return;
  }

  H5Dclose (hdfdset);
  H5Tclose(hdfdatatype);
  H5Sclose(hdfdataspace);

  return;
}

void NDFileHDF5::writeH5dsetInt32(hid_t element, const std::string &name, const std::string &str_value) const
{
  herr_t hdfstatus = -1;
  hid_t hdfdatatype = -1;
  hid_t hdfdset = -1;
  hid_t hdfdataspace = -1;
  static const char *functionName = "writeH5dsetInt32";

  asynPrint(this->pasynUserSelf, ASYN_TRACE_FLOW, "%s::%s name=%s value=%s\n",
            driverName, functionName,
            name.c_str(), str_value.c_str());

  hdfdataspace = H5Screate(H5S_SCALAR);
  hdfdatatype  = H5Tcopy(H5T_NATIVE_INT32);

  // Check for an array
  std::vector<int> vect;
  std::stringstream ss(str_value);
  int i;
  while (ss >> i){
    vect.push_back(i);
    if (ss.peek() == ','){
      ss.ignore();
    }
  }
  // Here we have just a single value
  if (vect.size() == 1){
    hdfdset = H5Dcreate2(element, name.c_str(), hdfdatatype, hdfdataspace, H5P_DEFAULT, H5P_DEFAULT, H5P_DEFAULT);
    if (hdfdset < 0) {
      asynPrint(this->pasynUserSelf, ASYN_TRACE_ERROR, "%s::%s unable to create dataset: %s\n",
                driverName, functionName, name.c_str());
      H5Sclose(hdfdataspace);
      return;
    }
    int32_t ival;
    sscanf(str_value.c_str(), "%d", &ival);
    hdfstatus = H5Dwrite(hdfdset, hdfdatatype, H5S_ALL, H5S_ALL, H5P_DEFAULT, &ival);
    if (hdfstatus < 0) {
      asynPrint(this->pasynUserSelf, ASYN_TRACE_ERROR, "%s::%s unable to write dataset: %s\n",
                driverName, functionName, name.c_str());
      H5Dclose(hdfdset);
      H5Sclose(hdfdataspace);
      return;
    }
  } else {
    // Here we have an array of integer values
    asynPrint(this->pasynUserSelf, ASYN_TRACE_FLOW, "%s::%s array found, size: %d\n",
              driverName, functionName, (int)vect.size());
    // Vector array of integers
    hsize_t dims[1];
    dims[0] = vect.size();
    int *ivalues = new int[vect.size()];
    for (int index = 0; index < (int)vect.size(); index++){
      ivalues[index] = vect[index];
    }
    hdfdataspace = H5Screate(H5S_SIMPLE);
    H5Sset_extent_simple(hdfdataspace, 1, dims, NULL);
    hdfdset = H5Dcreate2(element, name.c_str(), hdfdatatype, hdfdataspace, H5P_DEFAULT, H5P_DEFAULT, H5P_DEFAULT);
    if (hdfdset < 0) {
      delete [] ivalues;
      asynPrint(this->pasynUserSelf, ASYN_TRACE_ERROR, "%s::%s unable to create dataset: %s\n",
                driverName, functionName, name.c_str());
      H5Sclose(hdfdataspace);
      return;
    }
    hdfstatus = H5Dwrite(hdfdset, hdfdatatype, H5S_ALL, H5S_ALL, H5P_DEFAULT, ivalues);
    delete [] ivalues;
    if (hdfstatus < 0) {
      asynPrint(this->pasynUserSelf, ASYN_TRACE_ERROR, "%s::%s unable to write dataset: %s\n",
                driverName, functionName, name.c_str());
      H5Dclose (hdfdset);
      H5Sclose(hdfdataspace);
      return;
    }
  }
  H5Dclose (hdfdset);
  H5Sclose(hdfdataspace);
  return;

}

void NDFileHDF5::writeH5dsetFloat64(hid_t element, const std::string &name, const std::string &str_value) const
{
  herr_t hdfstatus = -1;
  hid_t hdfdatatype = -1;
  hid_t hdfdset = -1;
  hid_t hdfdataspace = -1;
  static const char *functionName = "writeH5dsetFloat64";

  asynPrint(this->pasynUserSelf, ASYN_TRACE_FLOW, "%s::%s name=%s value=%s\n",
            driverName, functionName,
            name.c_str(), str_value.c_str());

  hdfdataspace = H5Screate(H5S_SCALAR);
  hdfdatatype  = H5Tcopy(H5T_NATIVE_DOUBLE);

  // Check for an array
  std::vector<double> vect;
  std::stringstream ss(str_value);
  double i;
  while (ss >> i){
    vect.push_back(i);
    if (ss.peek() == ','){
      ss.ignore();
    }
  }
  // Here we have just a single value
  if (vect.size() == 1){
    hdfdset = H5Dcreate2(element, name.c_str(), hdfdatatype, hdfdataspace, H5P_DEFAULT, H5P_DEFAULT, H5P_DEFAULT);
    if (hdfdset < 0) {
      asynPrint(this->pasynUserSelf, ASYN_TRACE_ERROR, "%s::%s unable to create dataset: %s\n",
                driverName, functionName, name.c_str());
      H5Sclose(hdfdataspace);
      return;
    }
    double fval;
    sscanf(str_value.c_str(), "%lf", &fval);
    hdfstatus = H5Dwrite(hdfdset, hdfdatatype, H5S_ALL, H5S_ALL, H5P_DEFAULT, &fval);
    if (hdfstatus < 0) {
      asynPrint(this->pasynUserSelf, ASYN_TRACE_ERROR, "%s::%s unable to write dataset: %s\n",
                driverName, functionName, name.c_str());
      H5Dclose (hdfdset);
      H5Sclose(hdfdataspace);
      return;
    }
  } else {
    // Here we have an array of integer values
    asynPrint(this->pasynUserSelf, ASYN_TRACE_FLOW, "%s::%s array found, size: %d\n",
              driverName, functionName, (int)vect.size());
    // Vector array of doubles
    hsize_t dims[1];
    dims[0] = vect.size();
    double *fvalues = new double[vect.size()];
    for (int index = 0; index < (int)vect.size(); index++){
      fvalues[index] = vect[index];
    }
    hdfdataspace = H5Screate(H5S_SIMPLE);
    H5Sset_extent_simple(hdfdataspace, 1, dims, NULL);
    hdfdset = H5Dcreate2(element, name.c_str(), hdfdatatype, hdfdataspace, H5P_DEFAULT, H5P_DEFAULT, H5P_DEFAULT);
    if (hdfdset < 0) {
      delete [] fvalues;
      asynPrint(this->pasynUserSelf, ASYN_TRACE_ERROR, "%s::%s unable to create dataset: %s\n",
                driverName, functionName, name.c_str());
      H5Sclose(hdfdataspace);
      return;
    }
    hdfstatus = H5Dwrite(hdfdset, hdfdatatype, H5S_ALL, H5S_ALL, H5P_DEFAULT, fvalues);
    delete [] fvalues;
    if (hdfstatus < 0) {
      asynPrint(this->pasynUserSelf, ASYN_TRACE_ERROR, "%s::%s unable to write dataset: %s\n",
                driverName, functionName, name.c_str());
      H5Dclose(hdfdset);
      H5Sclose(hdfdataspace);
      return;
    }
  }
  H5Dclose (hdfdset);
  H5Sclose(hdfdataspace);
  return;

}

/**
 * Create the dataset and write it out.
 *
 * Only detector datasets are written out at this time.  If the dataset is for an ndattribute
 * then the type is not yet known and the dataset will be created when the ndattribute is first
 * read.
 */
hid_t NDFileHDF5::createDataset(hid_t group, hdf5::Dataset *dset)
{
  int retcode = -1;
  if (dset == NULL) return -1; // sanity check

  if (dset->data_source().is_src_detector()) {
    return this->createDatasetDetector(group, dset);
  }
  if (dset->data_source().is_src_ndattribute()) {
    // At this time we cannot create the dataset as we do not know its type yet
    return -1;
    // return this->create_dataset_metadata(group, dset);
  }
  return retcode;
}

/**
 * Write a string constant attribute.
 */
void NDFileHDF5::writeH5attrStr(hid_t element, const std::string &attr_name, const std::string &str_attr_value) const
{
  herr_t hdfstatus = -1;
  hid_t hdfdatatype = -1;
  hid_t hdfattr = -1;
  hid_t hdfattrdataspace = -1;
  static const char *functionName = "writeH5attrStr";

  asynPrint(this->pasynUserSelf, ASYN_TRACE_FLOW, "%s::%s name=%s value=%s\n",
            driverName, functionName,
            attr_name.c_str(), str_attr_value.c_str());

  hdfattrdataspace = H5Screate(H5S_SCALAR);
  hdfdatatype      = H5Tcopy(H5T_C_S1);
  hdfstatus        = H5Tset_size(hdfdatatype, str_attr_value.size());
  hdfstatus        = H5Tset_strpad(hdfdatatype, H5T_STR_NULLTERM);
  hdfattr          = H5Acreate2(element, attr_name.c_str(), hdfdatatype, hdfattrdataspace, H5P_DEFAULT, H5P_DEFAULT);
  if (hdfattr < 0) {
    asynPrint(this->pasynUserSelf, ASYN_TRACE_ERROR, "%s::%s unable to create attribute: %s\n",
              driverName, functionName, attr_name.c_str());
    H5Sclose(hdfattrdataspace);
    return;
  }

  hdfstatus = H5Awrite(hdfattr, hdfdatatype, str_attr_value.c_str());
  if (hdfstatus < 0) {
    asynPrint(this->pasynUserSelf, ASYN_TRACE_ERROR, "%s::%s unable to write attribute: %s\n",
              driverName, functionName, attr_name.c_str());
    H5Aclose (hdfattr);
    H5Sclose(hdfattrdataspace);
    return;
  }
  H5Aclose (hdfattr);
  H5Sclose(hdfattrdataspace);
  return;
}

/** 
 * Write an int (or array of ints) constant attribute.
 */
void NDFileHDF5::writeH5attrInt32(hid_t element, const std::string &attr_name, const std::string &str_attr_value) const
{
  herr_t hdfstatus = -1;
  hid_t hdfdatatype = -1;
  hid_t hdfattr = -1;
  hid_t hdfattrdataspace = -1;
  static const char *functionName = "writeH5attrInt32";

  asynPrint(this->pasynUserSelf, ASYN_TRACE_FLOW, "%s::%s name=%s value=%s\n",
            driverName, functionName,
            attr_name.c_str(), str_attr_value.c_str());

  hdfattrdataspace = H5Screate(H5S_SCALAR);
  hdfdatatype      = H5Tcopy(H5T_NATIVE_INT32);

  // Check for an array
  std::vector<int> vect;
  std::stringstream ss(str_attr_value);
  int i;
  while (ss >> i){
    vect.push_back(i);
    if (ss.peek() == ','){
      ss.ignore();
    }
  }
  // Here we have just a single value
  if (vect.size() == 1){
    hdfattr = H5Acreate2(element, attr_name.c_str(), hdfdatatype, hdfattrdataspace, H5P_DEFAULT, H5P_DEFAULT);
    if (hdfattr < 0) {
      asynPrint(this->pasynUserSelf, ASYN_TRACE_ERROR, "%s::%s unable to create attribute: %s\n",
                driverName, functionName, attr_name.c_str());
      H5Sclose(hdfattrdataspace);
      return;
    }
    int32_t ival;
    sscanf(str_attr_value.c_str(), "%d", &ival);
    hdfstatus = H5Awrite(hdfattr, hdfdatatype, &ival);
    if (hdfstatus < 0) {
      asynPrint(this->pasynUserSelf, ASYN_TRACE_ERROR, "%s::%s unable to write attribute: %s\n",
                driverName, functionName, attr_name.c_str());
      H5Aclose (hdfattr);
      H5Sclose(hdfattrdataspace);
      return;
    }
  } else {
    // Here we have an array of integer values
    asynPrint(this->pasynUserSelf, ASYN_TRACE_FLOW, "%s::%s array found, size: %d\n",
              driverName, functionName, (int)vect.size());
    // Vector array of integers
    hsize_t dims[1];
    dims[0] = vect.size();
    int *ivalues = new int[vect.size()];
    for (int index = 0; index < (int)vect.size(); index++){
      ivalues[index] = vect[index];
    }
    hdfattrdataspace = H5Screate(H5S_SIMPLE);
    H5Sset_extent_simple(hdfattrdataspace, 1, dims, NULL);
    hdfattr = H5Acreate2(element, attr_name.c_str(), hdfdatatype, hdfattrdataspace, H5P_DEFAULT, H5P_DEFAULT);
    if (hdfattr < 0) {
      delete [] ivalues;
      asynPrint(this->pasynUserSelf, ASYN_TRACE_ERROR, "%s::%s unable to create attribute: %s\n",
                driverName, functionName, attr_name.c_str());
      H5Sclose(hdfattrdataspace);
      return;
    }
    hdfstatus = H5Awrite(hdfattr, hdfdatatype, ivalues);
    delete [] ivalues;
    if (hdfstatus < 0) {
      asynPrint(this->pasynUserSelf, ASYN_TRACE_ERROR, "%s::%s unable to write attribute: %s\n",
                driverName, functionName, attr_name.c_str());
      H5Aclose (hdfattr);
      H5Sclose(hdfattrdataspace);
      return;
    }
  }
  H5Aclose (hdfattr);
  H5Sclose(hdfattrdataspace);
  return;
}

/** 
 * Write a float (or array of floats) constant attribute.
 */
void NDFileHDF5::writeH5attrFloat64(hid_t element, const std::string &attr_name, const std::string &str_attr_value) const
{
  herr_t hdfstatus = -1;
  hid_t hdfdatatype = -1;
  hid_t hdfattr = -1;
  hid_t hdfattrdataspace = -1;
  static const char *functionName = "writeH5attrFloat64";

  asynPrint(this->pasynUserSelf, ASYN_TRACE_FLOW, "%s::%s name=%s value=%s\n",
            driverName, functionName,
            attr_name.c_str(), str_attr_value.c_str());

  hdfattrdataspace = H5Screate(H5S_SCALAR);
  hdfdatatype      = H5Tcopy(H5T_NATIVE_DOUBLE);

  // Check for an array
  std::vector<double> vect;
  std::stringstream ss(str_attr_value);
  double i;
  while (ss >> i){
    vect.push_back(i);
    if (ss.peek() == ','){
      ss.ignore();
    }
  }
  // Here we have just a single value
  if (vect.size() == 1){
    hdfattr = H5Acreate2(element, attr_name.c_str(), hdfdatatype, hdfattrdataspace, H5P_DEFAULT, H5P_DEFAULT);
    if (hdfattr < 0) {
      asynPrint(this->pasynUserSelf, ASYN_TRACE_ERROR, "%s::%s unable to create attribute: %s\n",
                driverName, functionName, attr_name.c_str());
      H5Sclose(hdfattrdataspace);
      return;
    }
    double fval;
    sscanf(str_attr_value.c_str(), "%lf", &fval);
    hdfstatus = H5Awrite(hdfattr, hdfdatatype, &fval);
    if (hdfstatus < 0) {
      asynPrint(this->pasynUserSelf, ASYN_TRACE_ERROR, "%s::%s unable to write attribute: %s\n",
                driverName, functionName, attr_name.c_str());
      H5Aclose (hdfattr);
      H5Sclose(hdfattrdataspace);
      return;
    }
  } else {
    // Here we have an array of integer values
    asynPrint(this->pasynUserSelf, ASYN_TRACE_FLOW, "%s::%s array found, size: %d\n",
              driverName, functionName, (int)vect.size());
    // Vector array of doubles
    hsize_t dims[1];
    dims[0] = vect.size();
    double *fvalues = new double[vect.size()];
    for (int index = 0; index < (int)vect.size(); index++){
      fvalues[index] = vect[index];
    }
    hdfattrdataspace = H5Screate(H5S_SIMPLE);
    H5Sset_extent_simple(hdfattrdataspace, 1, dims, NULL);
    hdfattr = H5Acreate2(element, attr_name.c_str(), hdfdatatype, hdfattrdataspace, H5P_DEFAULT, H5P_DEFAULT);
    if (hdfattr < 0) {
      delete [] fvalues;
      asynPrint(this->pasynUserSelf, ASYN_TRACE_ERROR, "%s::%s unable to create attribute: %s\n",
                driverName, functionName, attr_name.c_str());
      H5Sclose(hdfattrdataspace);
      return;
    }
    hdfstatus = H5Awrite(hdfattr, hdfdatatype, fvalues);
    delete [] fvalues;
    if (hdfstatus < 0) {
      asynPrint(this->pasynUserSelf, ASYN_TRACE_ERROR, "%s::%s unable to write attribute: %s\n",
                driverName, functionName, attr_name.c_str());
      H5Aclose (hdfattr);
      H5Sclose(hdfattrdataspace);
      return;
    }
  }
  H5Aclose (hdfattr);
  H5Sclose(hdfattrdataspace);
  return;
}

/**
 * Utility method to convert from hdf5 to hid datatype.
 */
hid_t NDFileHDF5::fromHdfToHidDatatype(hdf5::DataType_t in) const
{
  hid_t out;
  switch(in)
  {
  case hdf5::int8:
    out = H5T_NATIVE_INT8; break;
  case hdf5::uint8:
    out = H5T_NATIVE_UINT8; break;
  case hdf5::int16:
    out = H5T_NATIVE_INT16; break;
  case hdf5::uint16:
    out = H5T_NATIVE_UINT16; break;
  case hdf5::int32:
    out = H5T_NATIVE_INT32; break;
  case hdf5::uint32:
    out = H5T_NATIVE_UINT32; break;
  case hdf5::float32:
    out = H5T_NATIVE_FLOAT; break;
  case hdf5::float64:
    out = H5T_NATIVE_DOUBLE; break;
  case hdf5::string:
    out = H5T_C_S1; break;
  default:
    out = H5T_NATIVE_INT8;
    break;
  }
  return out;
}

/** Create a dataset in the HDF5 file with the details defined in the dset argument.
 * Return the hid_t handle to the new dataset on success; -1 on error.
 * Errors: fail to set chunk size or failure to create the dataset in the file.
 */
hid_t NDFileHDF5::createDatasetDetector(hid_t group, hdf5::Dataset *dset)
{
  static const char *functionName = "createDatasetDetector";

  if (dset == NULL) return -1; // sanity check
  hid_t dataset = -1;

  hid_t dset_access_plist = H5Pcreate(H5P_DATASET_ACCESS);
  hsize_t nbytes = this->calcChunkCacheBytes();
  hsize_t nslots = this->calcChunkCacheSlots();
  asynPrint(this->pasynUserSelf, ASYN_TRACE_FLOW, "%s::%s Setting cache size=%d slots=%d\n",
            driverName, functionName,
            (int)nbytes, (int)nslots);
  H5Pset_chunk_cache( dset_access_plist, (size_t)nslots, (size_t)nbytes, 1.0);

  /*
   * Create a new dataset within the file using cparms
   * creation properties.
   */
  const char * dsetname = dset->get_name().c_str();

  asynPrint(this->pasynUserSelf, ASYN_TRACE_FLOW, 
            "%s::%s Creating first empty dataset called \"%s\"\n", 
            driverName, functionName, dsetname);
  dataset = H5Dcreate2(group, dsetname, this->datatype, this->dataspace,
                       H5P_DEFAULT, this->cparms, dset_access_plist);

  // Store the dataset into the detector dataset map
  this->detDataMap[dset->get_full_name()] = new NDFileHDF5Dataset(this->pasynUserSelf, dset->get_name(), dataset);

  return dataset;
}

/** Writes NDArray data to a HDF5 file.
  * \param[in] pArray Pointer to an NDArray to write to the file. This function can be called multiple
  *            times between the call to openFile and closeFile if NDFileModeMultiple was set in 
  *            openMode in the call to NDFileHDF5::openFile.
  */
asynStatus NDFileHDF5::writeFile(NDArray *pArray)
{
  herr_t hdfstatus = 0;
  asynStatus status = asynSuccess;
  int storeAttributes, storePerformance, flush;
  epicsTimeStamp startts, endts;
  epicsInt32 numCaptured;
  double dt=0.0, period=0.0, runtime = 0.0;
  static const char *functionName = "writeFile";

  if (this->file == 0) {
    asynPrint(this->pasynUserSelf, ASYN_TRACE_FLOW, 
              "%s::%s file is not open!\n", 
              driverName, functionName);
    return asynError;
  }

  getIntegerParam(NDFileNumCaptured, &numCaptured);
  if (numCaptured == 1) epicsTimeGetCurrent(&this->firstFrame);

  getIntegerParam(NDFileHDF5_storeAttributes, &storeAttributes);
  getIntegerParam(NDFileHDF5_storePerformance, &storePerformance);
  getIntegerParam(NDFileHDF5_flushNthFrame, &flush);

  if (storeAttributes == 1){
    // Update attribute list. We use a separate attribute list
    // from the one in pArray to avoid the need to copy the array.
    // Get the current values of the attributes for this plugin
    asynPrint(this->pasynUserSelf, ASYN_TRACE_FLOW, 
              "%s::%s getting attribute list\n", 
              driverName, functionName);
    status = (asynStatus)this->getAttributes(this->pFileAttributes);
    if (status != asynSuccess){
      asynPrint(this->pasynUserSelf, ASYN_TRACE_ERROR,
                "%s::%s ERROR: could not update the attribute list\n",
                driverName, functionName);
      return asynError;
    }
    // Now append the attributes from the array which are already up to date from
    // the driver and prior plugins
    asynPrint(this->pasynUserSelf, ASYN_TRACE_FLOW, 
              "%s::%s copying attribute list\n", 
              driverName, functionName);
    status = (asynStatus)pArray->pAttributeList->copy(this->pFileAttributes);
    if (status != asynSuccess){
      asynPrint(this->pasynUserSelf, ASYN_TRACE_ERROR,
                "%s::%s ERROR: could not append attributes to NDArray from driver\n",
                driverName, functionName);
      return asynError;
    }
  }

  // If we have a defined dataset destination NDAttribute name then we need to find the
  // destination of this frame
  std::string destination = this->defDsetName;
  if (this->ndDsetName != ""){
    NDAttribute *destAtt = pArray->pAttributeList->find(this->ndDsetName.c_str());
    if (destAtt){
      char pValue[128];
      if (destAtt->getValue(NDAttrString, pValue, 128) != ND_ERROR){
        if (this->detDataMap.count(pValue) == 1){
          destination = std::string(pValue);
          asynPrint(this->pasynUserSelf, ASYN_TRACE_FLOW, 
                    "%s::%s destination dataset specified as %s\n", 
                    driverName, functionName, destination.c_str());
        } else {
          asynPrint(this->pasynUserSelf, ASYN_TRACE_FLOW, 
                    "%s::%s destination specified does not exist, using default [%s]\n", 
                    driverName, functionName, destination.c_str());
        }
      } else {
        // Error, unable to get the value from the dataset destination attribute
        asynPrint(this->pasynUserSelf, ASYN_TRACE_ERROR,
                  "%s::%s ERROR: could not retrieve destination from specified attribute\n",
                  driverName, functionName);
        return asynError;
      }
    }
  }

  // Get the current time to calculate performance times
  epicsTimeGetCurrent(&startts);

  // For multi frame files we now extend the HDF dataset to fit an additional frame
  int extradims = 0;
  // Get the number of virtual dimensions from the plugin
  getIntegerParam(NDFileHDF5_nExtraDims, &extradims);
  if (this->multiFrameFile) this->detDataMap[destination]->extendDataSet(extradims);

  asynPrint(this->pasynUserSelf, ASYN_TRACE_FLOW,
            "%s::%s: set_extent dims={%d,%d,%d}\n",
            driverName, functionName, (int)this->dims[0], (int)this->dims[1], (int)this->dims[2]);

  status = this->detDataMap[destination]->writeFile(pArray, this->datatype, this->dataspace, this->framesize);
  if (status != asynSuccess){
    // If dataset creation fails then close file and abort as all following writes will fail as well
    asynPrint(this->pasynUserSelf, ASYN_TRACE_ERROR,
              "%s::%s ERROR: could not write to dataset. Aborting\n",
              driverName, functionName);
    hdfstatus = H5Sclose(this->dataspace);
    if (hdfstatus){
      asynPrint(this->pasynUserSelf, ASYN_TRACE_ERROR,
                "%s::%s ERROR: Dataspace did not close cleanly.\n",
                driverName, functionName);
    }
    hdfstatus = H5Pclose(this->cparms);
    if (hdfstatus){
      asynPrint(this->pasynUserSelf, ASYN_TRACE_ERROR,
                "%s::%s ERROR: Cparms did not close cleanly.\n",
                driverName, functionName);
    }
    hdfstatus = H5Tclose(this->datatype);
    if (hdfstatus){
      asynPrint(this->pasynUserSelf, ASYN_TRACE_ERROR,
                "%s::%s ERROR: Datatype did not close cleanly.\n",
                driverName, functionName);
    }
    hdfstatus = H5Fclose(this->file);
    if (hdfstatus){
      asynPrint(this->pasynUserSelf, ASYN_TRACE_ERROR,
                "%s::%s ERROR: File did not close cleanly.\n",
                driverName, functionName);
    }
    this->file = 0;
    setIntegerParam(NDFileCapture, 0);
    setIntegerParam(NDWriteFile, 0);
    return asynError;
  }

  if (storeAttributes == 1){
    status = this->writeAttributeDataset(hdf5::OnFrame);
    if (status != asynSuccess){
      return status;
    }
  }
  if (storePerformance == 1){
    epicsTimeGetCurrent(&endts);
    dt = epicsTimeDiffInSeconds(&endts, &startts);
    *this->performancePtr = dt;
    this->performancePtr++;
    period = epicsTimeDiffInSeconds(&endts, &this->prevts);
    *this->performancePtr = period;
    this->prevts = endts;
    this->performancePtr++;
    runtime = epicsTimeDiffInSeconds(&endts, &this->firstFrame);
    *this->performancePtr = runtime;
    this->performancePtr++;
    *this->performancePtr = this->frameSize/period;
    this->performancePtr++;
    *this->performancePtr = (numCaptured * this->frameSize)/runtime;
    this->performancePtr++;
  }

  if (flush > 0){
    if (numCaptured % flush == 0) {
      asynPrint(this->pasynUserSelf, ASYN_TRACE_FLOW, 
        "%s::%s flushing metadata (%d)\n", 
        driverName, functionName, numCaptured);
      hdfstatus = H5Fflush( this->file, H5F_SCOPE_GLOBAL );
      if (hdfstatus < 0) {
        // If flushing fails then close file and abort as all following writes will fail as well
        asynPrint(this->pasynUserSelf, ASYN_TRACE_ERROR,
                  "%s::%s ERROR: could not flush file. Aborting\n",
                  driverName, functionName);
        hdfstatus = H5Sclose(this->dataspace);
        if (hdfstatus){
          asynPrint(this->pasynUserSelf, ASYN_TRACE_ERROR,
                    "%s::%s ERROR: Dataspace did not close cleanly.\n",
                    driverName, functionName);
        }
        hdfstatus = H5Pclose(this->cparms);
        if (hdfstatus){
          asynPrint(this->pasynUserSelf, ASYN_TRACE_ERROR,
                    "%s::%s ERROR: Cparms did not close cleanly.\n",
                    driverName, functionName);
        }
        hdfstatus = H5Tclose(this->datatype);
        if (hdfstatus){
          asynPrint(this->pasynUserSelf, ASYN_TRACE_ERROR,
                    "%s::%s ERROR: Datatype did not close cleanly.\n",
                    driverName, functionName);
        }
        hdfstatus = H5Fclose(this->file);
        if (hdfstatus){
          asynPrint(this->pasynUserSelf, ASYN_TRACE_ERROR,
                    "%s::%s ERROR: File did not close cleanly.\n",
                    driverName, functionName);
        }
        this->file = 0;
        setIntegerParam(NDFileCapture, 0);
        setIntegerParam(NDWriteFile, 0);
        return asynError;
      }
    }
  }
  asynPrint(this->pasynUserSelf, ASYN_TRACE_FLOW, 
            "%s::%s wrote frame. dt=%.5fs (T=%.5fs)\n", 
            driverName, functionName, dt, period);

  this->nextRecord++;
  return asynSuccess;
}

/** Read NDArray data from a HDF5 file; NOTE: not implemented yet.
  * \param[in] pArray Pointer to the address of an NDArray to read the data into.  */ 
asynStatus NDFileHDF5::readFile(NDArray **pArray)
{
  //static const char *functionName = "readFile";
  return asynError;
}

/** Closes the HDF5 file opened with NDFileHDF5::openFile 
 */ 
asynStatus NDFileHDF5::closeFile()
{
  int storeAttributes, storePerformance;
  epicsTimeStamp now;
  double runtime = 0.0, writespeed = 0.0;
  epicsInt32 numCaptured;
  static const char *functionName = "closeFile";

  if (this->file == 0){
    asynPrint(this->pasynUserSelf, ASYN_TRACE_FLOW, 
              "%s::%s file was not open! Ignoring close command.\n", 
              driverName, functionName);
    return asynSuccess;
  }

  getIntegerParam(NDFileHDF5_storeAttributes, &storeAttributes);
  getIntegerParam(NDFileHDF5_storePerformance, &storePerformance);
  if (storeAttributes == 1) {
     this->storeOnCloseAttributes();
     this->writeAttributeDataset(hdf5::OnFileClose);
     this->closeAttributeDataset();
  }
  if (storePerformance == 1) this->writePerformanceDataset();

  asynPrint(this->pasynUserSelf, ASYN_TRACE_FLOW, 
            "%s::%s closing HDF cparms %d\n", 
            driverName, functionName, this->cparms);

  H5Pclose(this->cparms);

  asynPrint(this->pasynUserSelf, ASYN_TRACE_FLOW, 
            "%s::%s closing HDF datatype %d\n", 
            driverName, functionName, this->datatype);

  H5Tclose(this->datatype);

  asynPrint(this->pasynUserSelf, ASYN_TRACE_FLOW, 
            "%s::%s closing groups\n", 
            driverName, functionName);

  // Iterate over the stored detector data sets and close them
  std::map<std::string, NDFileHDF5Dataset *>::iterator it_dset;
  for (it_dset = this->detDataMap.begin(); it_dset != this->detDataMap.end(); ++it_dset){
    H5Dclose(it_dset->second->getHandle());
  }
  std::map<std::string, hid_t>::iterator it_hid;
  // Iterate over the stored attribute data sets and close them
  for (it_hid = this->attDataMap.begin(); it_hid != this->attDataMap.end(); ++it_hid){
    H5Dclose(it_hid->second);
  }

  // Just before closing the file lets ensure there are no hanging references
  int obj_count = H5Fget_obj_count(this->file, H5F_OBJ_GROUP);
  if (obj_count > 0){
    asynPrint(this->pasynUserSelf, ASYN_TRACE_FLOW,
              "%s::%s Closing file not totally clean.  Groups remaining=%d\n",
              driverName, functionName, obj_count);
  }
  obj_count = H5Fget_obj_count(this->file, H5F_OBJ_DATASET);
  if (obj_count > 0){
    asynPrint(this->pasynUserSelf, ASYN_TRACE_FLOW,
              "%s::%s Closing file not totally clean.  Datasets remaining=%d\n",
              driverName, functionName, obj_count);
  }
  obj_count = H5Fget_obj_count(this->file, H5F_OBJ_ATTR);
  if (obj_count > 0){
    asynPrint(this->pasynUserSelf, ASYN_TRACE_FLOW,
              "%s::%s Closing file not totally clean.  Attributes remaining=%d\n",
              driverName, functionName, obj_count);
  }

  // Close the HDF file
  H5Fclose(this->file);
  this->file = 0;

  // Unload the XML layout
  this->layout.unload_xml();

  // Reset the default data set and clear out the maps of handles to stale datasets
  detDataMap.clear();
  attDataMap.clear();
  defDsetName = "";

  epicsTimeGetCurrent(&now);
  runtime = epicsTimeDiffInSeconds(&now, &this->opents);
  getIntegerParam(NDFileNumCaptured, &numCaptured);
  writespeed = (numCaptured * this->frameSize)/runtime;
  setDoubleParam(NDFileHDF5_totalIoSpeed, writespeed);
  setDoubleParam(NDFileHDF5_totalRuntime, runtime);

  asynPrint(this->pasynUserSelf, ASYN_TRACE_FLOW, 
            "%s::%s file closed! runtime=%.3f s overall acquisition performance=%.2f Mbit/s\n",
            driverName, functionName, runtime, writespeed);

  return asynSuccess;
}

/** Perform any actions required when an int32 parameter is updated.
 */
asynStatus NDFileHDF5::writeInt32(asynUser *pasynUser, epicsInt32 value)
{
  int addr=0;
  int oldvalue = 0;
  int function = pasynUser->reason;
  asynStatus status = asynSuccess;
  epicsInt32  numExtraDims, tmp;
  htri_t avail;
  unsigned int filter_info;
  H5Z_filter_t filterId;
  static const char *functionName = "writeInt32";

  status = getAddress(pasynUser, &addr); if (status != asynSuccess) return(status);
  getIntegerParam(function, &oldvalue);

  // By default we set the value in the parameter lib. If problems occur we set the old value back.
  setIntegerParam(function, value);

  asynPrint(pasynUser, ASYN_TRACE_FLOW,
           "%s:%s: function=%d, value=%d old=%d\n",
            driverName, functionName, function, value, oldvalue);

  getIntegerParam(NDFileHDF5_nExtraDims,  &numExtraDims);

  if (function == NDFileHDF5_nExtraDims)
  {
    if (value < 0 || value > MAXEXTRADIMS-1 || this->file != 0)
    {
      status = asynError;
      setIntegerParam(NDFileHDF5_nExtraDims, oldvalue);
    } else
    {
      // If we use the extra dimensions, work out how many frames to capture in total
      if (value > 0) this->calcNumFrames();

    }
  } else if (function == NDFileNumCapture)
  {
    // if we are using the virtual dimensions we cannot allow setting a number of
    // frames to acquire which is larger than the product of all virtual dimension (n,X,Y) sizes
    // as there will not be a suitable location in the file to store the additional frames.
    if (numExtraDims > 0)
    {
      this->calcNumFrames();
      getIntegerParam(NDFileNumCapture, &tmp);
      if (value < tmp) {
        setIntegerParam(function, value);
      }       
    }

  } else if (function == NDFileHDF5_nRowChunks ||
             function == NDFileHDF5_nColChunks ||
             function == NDFileHDF5_nFramesChunks )
  {
    // It is not allowed to change chunking while a file is open
    if (this->file != 0) {
      status = asynError;
      setIntegerParam(function, oldvalue);
    }
  }

  else if (function == NDFileHDF5_extraDimSizeN ||
             function == NDFileHDF5_extraDimSizeX ||
             function == NDFileHDF5_extraDimSizeY)
    {
    // Not allowed to change dimension sizes once the file is opened
    if (this->file != 0) {
      status = asynError;
      setIntegerParam(function, oldvalue);
    } else
    {
      // work out how many frames to capture in total
      this->calcNumFrames();
    }
  } else if (function == NDFileHDF5_storeAttributes ||
         function == NDFileHDF5_storePerformance) {
    if (this->file != 0) {
      status = asynError;
      setIntegerParam(function, oldvalue);
    }
  } else if (function == NDFileHDF5_compressionType) {
    if (this->file != 0)
    {
      status = asynError;
      setIntegerParam(function, oldvalue);
    } else
    {
      switch (value)
      {
      case HDF5CompressNone:
        // if no compression desired we do nothing
        filterId = H5Z_FILTER_NONE;
        break;
      case HDF5CompressSZip:
        filterId = H5Z_FILTER_SZIP;
        break;
      case HDF5CompressNumBits:
        filterId = H5Z_FILTER_NBIT;
        break;
      case HDF5CompressZlib:
        filterId = H5Z_FILTER_DEFLATE;
        break;
      default:
        filterId = H5Z_FILTER_NONE;
        status = asynError;
        setIntegerParam(function, oldvalue);
        break;
      }

      // If compression filter required then we do a couple of checks to
      // see if this is possible:
      // 1) Check that the filter (for instance szip library) is available
      if (filterId != H5Z_FILTER_NONE) {
        avail = H5Zfilter_avail(filterId);
        if (!avail) {
          status = asynError;
          setIntegerParam(function, oldvalue);
          asynPrint (pasynUser, ASYN_TRACE_ERROR, 
            "%s::%s ERROR: HDF5 compression filter (%d) not available\n",
            driverName, functionName, (int)filterId);
        } else
        {
          // 2) Check that the filter is configured for encoding
          H5Zget_filter_info (filterId, &filter_info);
          if ( !(filter_info & H5Z_FILTER_CONFIG_ENCODE_ENABLED) )
          {
            asynPrint (pasynUser, ASYN_TRACE_ERROR, 
              "%s::%s ERROR: HDF5 compression filter (%d) not available for encoding\n",
              driverName, functionName, (int)filterId);
            status = asynError;
            setIntegerParam(function, oldvalue);
          }
        }
      }
    }
  } else if (function == NDFileHDF5_nbitsPrecision) {
    if (this->file != 0 || value < 0)
    {
      status = asynError;
      setIntegerParam(function, oldvalue);
    } else
    {
      getIntegerParam(NDFileHDF5_nbitsOffset, &tmp);
      // Check if prec+offset is within the size of the datatype

    }
  } else if (function == NDFileHDF5_nbitsOffset) {
    if (this->file != 0 || value < 0)
    {
      status = asynError;
      setIntegerParam(function, oldvalue);
    } else
    {
      getIntegerParam(NDFileHDF5_nbitsPrecision, &tmp);
      // Check if prec+offset is within the size of the datatype

    }

  } else if (function == NDFileHDF5_szipNumPixels) {
    // The szip compression parameter is the number of pixels to group during compression.
    // According to the HDF5 API documentation the value has to be an even number, and
    // no greater than 32.
    if (this->file != 0 || value < 0 || value > 32)
    {
      status = asynError;
      setIntegerParam(function, oldvalue);
    }
  } else if (function == NDFileHDF5_zCompressLevel) {
    if (this->file != 0 || value < 0 || value > 9)
    {
      status = asynError;
      setIntegerParam(function, oldvalue);
    }
  } else
  {
    if (function < FIRST_NDFILE_HDF5_PARAM)
    {
      /* If this parameter belongs to a base class call its method */
      asynPrint(pasynUser, ASYN_TRACE_FLOW,
                "%s:%s: calling base class function=%d, value=%d old=%d\n",
                 driverName, functionName, function, value, oldvalue);
      status = NDPluginFile::writeInt32(pasynUser, value);
      return status;
    }
  }

  /* Do callbacks so higher layers see any changes */
  callParamCallbacks(addr, addr);

  if (status){
    asynPrint(pasynUser, ASYN_TRACE_ERROR,
              "%s:%s: ERROR status=%d, function=%d, value=%d old=%d\n",
               driverName, functionName, status, function, value, oldvalue);
  }
  else
    asynPrint(pasynUser, ASYN_TRACE_FLOW,
              "%s:%s: status=%d function=%d, value=%d old=%d\n",
              driverName, functionName, status, function, value, oldvalue);
  return status;
}

/** Called when asyn clients call pasynOctet->write().
  * This function performs actions for some parameters, including AttributesFile.
  * For all parameters it sets the value in the parameter library and calls any registered callbacks..
  * \param[in] pasynUser pasynUser structure that encodes the reason and address.
  * \param[in] value Address of the string to write.
  * \param[in] nChars Number of characters to write.
  * \param[out] nActual Number of characters actually written. */
asynStatus NDFileHDF5::writeOctet(asynUser *pasynUser, const char *value, size_t nChars, size_t *nActual)
{
  int addr=0;
  int function = pasynUser->reason;
  asynStatus status = asynSuccess;
  const char *functionName = "writeOctet";

  status = getAddress(pasynUser, &addr); if (status != asynSuccess) return(status);
  // Set the parameter in the parameter library.
  status = (asynStatus)setStringParam(addr, function, (char *)value);
  if (status != asynSuccess) return(status);

  if (function == NDFileHDF5_layoutFilename){
    status = (asynStatus)this->verifyLayoutXMLFile();
  }

  // Do callbacks so higher layers see any changes
  callParamCallbacks(addr, addr);

  if (status){
    epicsSnprintf(pasynUser->errorMessage, pasynUser->errorMessageSize,
                  "%s:%s: status=%d, function=%d, value=%s",
                  driverName, functionName, status, function, value);
  } else {
    asynPrint(pasynUser, ASYN_TRACEIO_DRIVER,
              "%s:%s: function=%d, value=%s\n",
              driverName, functionName, function, value);
  }
  *nActual = nChars;
  return status;
}

/** Check if the specified filename/path exists
 */
int NDFileHDF5::fileExists(char *filename)
{
  struct stat buffer;   
  return (stat (filename, &buffer) == 0);
}

/** Verify the XML layout file is valid.
 *
 *  This method checks the file exists and can be opened.  If these checks
 *  pass then the file is opened and the XML is also parsed and verified.  Any
 *  error messages are reported and the status set accordingly.
 */
int NDFileHDF5::verifyLayoutXMLFile()
{
  int status = asynSuccess;
//  Reading in a filename or string of xml. We will need more than 256 bytes
  char fileName[MAX_LAYOUT_LEN];
  int len;
  const char *functionName = "verifyLayoutXMLFile";

  getStringParam(NDFileHDF5_layoutFilename, sizeof(fileName), fileName);
  len = strlen(fileName);
  if (len == 0){
    setIntegerParam(NDFileHDF5_layoutValid, 1);
    setStringParam(NDFileHDF5_layoutErrorMsg, "Default layout selected");
    return(asynSuccess);
  }

  if (strstr(fileName, "<?xml") == NULL) {
    if(!fileExists(fileName)) {
        asynPrint(this->pasynUserSelf, ASYN_TRACE_ERROR, 
                  "%s::%s XML description file could not be opened.\n", 
                  driverName, functionName);
        setIntegerParam(NDFileHDF5_layoutValid, 0);
        setStringParam(NDFileHDF5_layoutErrorMsg, "XML description file cannot be opened");
        return asynError;
    }
  }

  if (this->layout.verify_xml(fileName)){
    asynPrint(this->pasynUserSelf, ASYN_TRACE_ERROR, 
              "%s::%s XML description file parser error.\n", 
              driverName, functionName);
    setIntegerParam(NDFileHDF5_layoutValid, 0);
    setStringParam(NDFileHDF5_layoutErrorMsg, "XML description file parser error");
    return asynError;
  }

  setIntegerParam(NDFileHDF5_layoutValid, 1);
  setStringParam(NDFileHDF5_layoutErrorMsg, "");

  return status;
}

/** Constructor for NDFileHDF5; parameters are identical to those for NDPluginFile::NDPluginFile,
    and are passed directly to that base class constructor.
  * After calling the base class constructor this method sets NDPluginFile::supportsMultipleArrays=1.
  */
NDFileHDF5::NDFileHDF5(const char *portName, int queueSize, int blockingCallbacks, 
                       const char *NDArrayPort, int NDArrayAddr,
                       int priority, int stackSize)
  /* Invoke the base class constructor.
   * We allocate 2 NDArrays of unlimited size in the NDArray pool.
   * This driver can block (because writing a file can be slow), and it is not multi-device.  
   * Set autoconnect to 1.  priority and stacksize can be 0, which will use defaults. */
  : NDPluginFile(portName, queueSize, blockingCallbacks,
                 NDArrayPort, NDArrayAddr, 1, NUM_NDFILE_HDF5_PARAMS,
                 2, 0, asynGenericPointerMask, asynGenericPointerMask, 
                 ASYN_CANBLOCK, 1, priority, stackSize)
{
  //static const char *functionName = "NDFileHDF5";

  this->createParam(str_NDFileHDF5_nRowChunks,      asynParamInt32,   &NDFileHDF5_nRowChunks);
  this->createParam(str_NDFileHDF5_nColChunks,      asynParamInt32,   &NDFileHDF5_nColChunks);
  this->createParam(str_NDFileHDF5_extraDimSizeN,   asynParamInt32,   &NDFileHDF5_extraDimSizeN);
  this->createParam(str_NDFileHDF5_nFramesChunks,   asynParamInt32,   &NDFileHDF5_nFramesChunks);
  this->createParam(str_NDFileHDF5_chunkBoundaryAlign, asynParamInt32,&NDFileHDF5_chunkBoundaryAlign);
  this->createParam(str_NDFileHDF5_chunkBoundaryThreshold, asynParamInt32,&NDFileHDF5_chunkBoundaryThreshold);
  this->createParam(str_NDFileHDF5_extraDimNameN,   asynParamOctet,   &NDFileHDF5_extraDimNameN);
  this->createParam(str_NDFileHDF5_nExtraDims,      asynParamInt32,   &NDFileHDF5_nExtraDims);
  this->createParam(str_NDFileHDF5_extraDimSizeX,   asynParamInt32,   &NDFileHDF5_extraDimSizeX);
  this->createParam(str_NDFileHDF5_extraDimNameX,   asynParamOctet,   &NDFileHDF5_extraDimNameX);
  this->createParam(str_NDFileHDF5_extraDimOffsetX, asynParamInt32,   &NDFileHDF5_extraDimOffsetX);
  this->createParam(str_NDFileHDF5_extraDimSizeY,   asynParamInt32,   &NDFileHDF5_extraDimSizeY);
  this->createParam(str_NDFileHDF5_extraDimNameY,   asynParamOctet,   &NDFileHDF5_extraDimNameY);
  this->createParam(str_NDFileHDF5_extraDimOffsetY, asynParamInt32,   &NDFileHDF5_extraDimOffsetY);
  this->createParam(str_NDFileHDF5_storeAttributes, asynParamInt32,   &NDFileHDF5_storeAttributes);
  this->createParam(str_NDFileHDF5_storePerformance,asynParamInt32,   &NDFileHDF5_storePerformance);
  this->createParam(str_NDFileHDF5_totalRuntime,    asynParamFloat64, &NDFileHDF5_totalRuntime);
  this->createParam(str_NDFileHDF5_totalIoSpeed,    asynParamFloat64, &NDFileHDF5_totalIoSpeed);
  this->createParam(str_NDFileHDF5_flushNthFrame,   asynParamInt32,   &NDFileHDF5_flushNthFrame);
  this->createParam(str_NDFileHDF5_compressionType, asynParamInt32,   &NDFileHDF5_compressionType);
  this->createParam(str_NDFileHDF5_nbitsPrecision,  asynParamInt32,   &NDFileHDF5_nbitsPrecision);
  this->createParam(str_NDFileHDF5_nbitsOffset,     asynParamInt32,   &NDFileHDF5_nbitsOffset);
  this->createParam(str_NDFileHDF5_szipNumPixels,   asynParamInt32,   &NDFileHDF5_szipNumPixels);
  this->createParam(str_NDFileHDF5_zCompressLevel,  asynParamInt32,   &NDFileHDF5_zCompressLevel);
  this->createParam(str_NDFileHDF5_layoutErrorMsg,  asynParamOctet,   &NDFileHDF5_layoutErrorMsg);
  this->createParam(str_NDFileHDF5_layoutValid,     asynParamInt32,   &NDFileHDF5_layoutValid);
  this->createParam(str_NDFileHDF5_layoutFilename,  asynParamOctet,   &NDFileHDF5_layoutFilename);

  setIntegerParam(NDFileHDF5_nRowChunks,      0);
  setIntegerParam(NDFileHDF5_nColChunks,      0);
  setIntegerParam(NDFileHDF5_nFramesChunks,   0);
  setIntegerParam(NDFileHDF5_extraDimSizeN,   1);
  setIntegerParam(NDFileHDF5_chunkBoundaryAlign, 0);
  setIntegerParam(NDFileHDF5_chunkBoundaryThreshold, 65536);
  setIntegerParam(NDFileHDF5_nExtraDims,      0);
  setIntegerParam(NDFileHDF5_extraDimSizeX,   1);
  setIntegerParam(NDFileHDF5_extraDimOffsetX, 0);
  setIntegerParam(NDFileHDF5_extraDimSizeY,   1);
  setIntegerParam(NDFileHDF5_extraDimOffsetY, 0);
  setIntegerParam(NDFileHDF5_storeAttributes, 1);
  setIntegerParam(NDFileHDF5_storePerformance,1);
  setDoubleParam (NDFileHDF5_totalRuntime,    0.0);
  setDoubleParam (NDFileHDF5_totalIoSpeed,    0.0);
  setIntegerParam(NDFileHDF5_flushNthFrame,   0);
  setIntegerParam(NDFileHDF5_compressionType, HDF5CompressNone);
  setIntegerParam(NDFileHDF5_nbitsPrecision,  8);
  setIntegerParam(NDFileHDF5_nbitsOffset,     0);
  setIntegerParam(NDFileHDF5_szipNumPixels,   16);
  setIntegerParam(NDFileHDF5_zCompressLevel,  6);
  setStringParam (NDFileHDF5_layoutErrorMsg,  "");
  setIntegerParam(NDFileHDF5_layoutValid,     1);
  setStringParam (NDFileHDF5_layoutFilename,  "");


  /* Give the virtual dimensions some human readable names */
  this->extraDimNameN = (char*)calloc(DIMNAMESIZE, sizeof(char));
  this->extraDimNameX = (char*)calloc(DIMNAMESIZE, sizeof(char));
  this->extraDimNameY = (char*)calloc(DIMNAMESIZE, sizeof(char));
  epicsSnprintf(this->extraDimNameN, DIMNAMESIZE, "frame number n");
  epicsSnprintf(this->extraDimNameX, DIMNAMESIZE, "scan dimension X");
  epicsSnprintf(this->extraDimNameY, DIMNAMESIZE, "scan dimension Y");
  setStringParam(NDFileHDF5_extraDimNameN, this->extraDimNameN);
  setStringParam(NDFileHDF5_extraDimNameX, this->extraDimNameX);
  setStringParam(NDFileHDF5_extraDimNameY, this->extraDimNameY);
  for (int i=0; i<ND_ARRAY_MAX_DIMS;i++)
    this->ptrDimensionNames[i] = (char*)calloc(DIMNAMESIZE, sizeof(char));
  
  /* Set the plugin type string */  
  unsigned majnum=0, minnum=0, relnum=0;
  H5get_libversion( &majnum, &minnum, &relnum );
  char* plugin_type = (char*)calloc(40, sizeof(char));
  epicsSnprintf(plugin_type, 40, "NDFileHDF5 ver%d.%d.%d", majnum, minnum, relnum);
  //printf("plugin type and version: %s\n", plugin_type );
  setStringParam(NDPluginDriverPluginType, plugin_type);
  this->supportsMultipleArrays = 1;
  this->pAttributeId = NULL;
  this->pFileAttributes = new NDAttributeList;

  // initialise the dimension arrays to a NULL pointer so they
  // will be allocated when opening the first file.
  this->maxdims      = NULL;
  this->chunkdims    = NULL;
  this->framesize    = NULL;
  this->dims         = NULL;
  this->offset       = NULL;
  this->virtualdims  = NULL;
  this->rank         = 0;
  this->file         = 0;
  this->ptrFillValue = (void*)calloc(8, sizeof(char));
  this->dimsreport   = (char*)calloc(DIMSREPORTSIZE, sizeof(char));
  this->performanceBuf       = NULL;
  this->performancePtr       = NULL;
  this->numPerformancePoints = 0;

  this->hostname = (char*)calloc(MAXHOSTNAMELEN, sizeof(char));
  gethostname(this->hostname, MAXHOSTNAMELEN);
}

/** Calculate the total number of frames that the current configured dimensions can contain.
 * Sets the NDFileNumCapture parameter to the total value so file saving will complete at this number.
 */
void NDFileHDF5::calcNumFrames()
{
  epicsInt32 virtDimX, virtDimY, numExtraDims, nframes, maxFramesInDims;


  getIntegerParam(NDFileHDF5_extraDimSizeN, &nframes);
  getIntegerParam(NDFileHDF5_extraDimSizeX, &virtDimX);
  getIntegerParam(NDFileHDF5_extraDimSizeY, &virtDimY);
  getIntegerParam(NDFileHDF5_nExtraDims,    &numExtraDims);

  // work out how many frames to capture in total
  maxFramesInDims = 1;
  if (numExtraDims >= 0) maxFramesInDims *= nframes;
  if (numExtraDims >= 1) maxFramesInDims *= virtDimX;
  if (numExtraDims >= 2) maxFramesInDims *= virtDimY;
  setIntegerParam(NDFileNumCapture, maxFramesInDims);
}

unsigned int NDFileHDF5::calcIstorek()
{
  unsigned int retval = 0;
  unsigned int num_chunks = 1; // Number of chunks that fit in the full dataset
  double div_result = 0.0;
  int extradimsizes[MAXEXTRADIMS] = {0,0,0};
  int numExtraDims = 0;
  getIntegerParam(NDFileHDF5_nExtraDims,    &numExtraDims);

  getIntegerParam(NDFileHDF5_extraDimSizeN, &extradimsizes[2]);
  getIntegerParam(NDFileHDF5_extraDimSizeX, &extradimsizes[1]);
  getIntegerParam(NDFileHDF5_extraDimSizeY, &extradimsizes[0]);
  hsize_t maxdim = 0;
  int extradim = MAXEXTRADIMS - numExtraDims-1;
  if (numExtraDims == 0) getIntegerParam(NDFileNumCapture, &extradimsizes[2]);
  for (int i = 0; i<this->rank; i++){
    maxdim = this->maxdims[i];
    if (maxdim == H5S_UNLIMITED){
      maxdim = extradimsizes[extradim];
      extradim++;
    }
    div_result = (double)maxdim / (double)this->chunkdims[i];
    div_result = ceil(div_result);
    num_chunks *= (unsigned int)div_result;
  }
  retval = num_chunks/2;
  if (retval <= 0) retval = 1;
  return retval;
}

hsize_t NDFileHDF5::calcChunkCacheBytes()
{
  hsize_t nbytes = 0;
  epicsInt32 n_frames_chunk=0;
  getIntegerParam(NDFileHDF5_nFramesChunks, &n_frames_chunk);
  nbytes = this->maxdims[this->rank - 1] * this->maxdims[this->rank - 2] * this->bytesPerElement * n_frames_chunk;
  return nbytes;
}

/** find out whether or not the input is a prime number.
 * Returns true if number is a prime. False if not.
 */
bool is_prime(unsigned int long number)
{
  //0 and 1 are prime numbers
  if(number == 0 || number == 1) return true;

  //find divisor that divides without a remainder
  int divisor;
  for(divisor = (number/2); (number%divisor) != 0; --divisor){;}

  //if no divisor greater than 1 is found, it is a prime number
  return divisor == 1;
}

hsize_t NDFileHDF5::calcChunkCacheSlots()
{
  unsigned int long nslots = 1;
  unsigned int long num_chunks = 1;
  double div_result = 0.0;
  div_result = (double)this->maxdims[this->rank - 1] / (double)this->chunkdims[this->rank -1];
  num_chunks *= (unsigned int long)ceil(div_result);
  div_result = (double)this->maxdims[this->rank - 2] / (double)this->chunkdims[this->rank -2];
  num_chunks *= (unsigned int long)ceil(div_result);
  epicsInt32 n_frames_chunk=0, n_extra_dims=0, n_frames_capture=0;
  getIntegerParam(NDFileHDF5_nFramesChunks, &n_frames_chunk);
  getIntegerParam(NDFileHDF5_nExtraDims, &n_extra_dims);
  getIntegerParam(NDFileNumCapture, &n_frames_capture);
  div_result = (double)n_frames_capture / (double)n_frames_chunk;
  num_chunks *= (unsigned int long)ceil(div_result);
  for(int i=0; i < n_extra_dims; i++){
    num_chunks *= (unsigned int long)this->virtualdims[i];
  }

  // number of slots have to be a prime number which is between 10 and 50 times
  // larger than the numer of chunks that can fit in the file/dataset.
  nslots = num_chunks * 50;
  while( !is_prime( nslots) )
    nslots++;
  return nslots;
}

/** Setup the required allocation for the performance dataset
 */
asynStatus NDFileHDF5::configurePerformanceDataset()
{
  int numCaptureFrames;
  getIntegerParam(NDFileNumCapture, &numCaptureFrames);

  // only allocate new memory if we need more points than we've used before
  if (numCaptureFrames > this->numPerformancePoints)
  {
    this->numPerformancePoints = numCaptureFrames;
    if (this->performanceBuf != NULL) {free(this->performanceBuf); this->performanceBuf = NULL;}
    if (this->performanceBuf == NULL)
      this->performanceBuf = (epicsFloat64*)  calloc(5 * this->numPerformancePoints, sizeof(double));
  }
  this->performancePtr  = this->performanceBuf;

  return asynSuccess;
}

/** Write out the performance dataset
 */
asynStatus NDFileHDF5::writePerformanceDataset()
{
  hsize_t dims[2];
  hid_t dataspace_id, dataset_id, group_performance;
  epicsInt32 numCaptured;

  hdf5::Root *root = this->layout.get_hdftree();
  if (root){
    hdf5::Group* def_group = root->find_ndattr_default_group();
    group_performance = H5Gopen(this->file, def_group->get_full_name().c_str(), H5P_DEFAULT);

    /* Create the data space for the second dataset. */
    getIntegerParam(NDFileNumCaptured, &numCaptured);
    dims[1] = 5;
    if (numCaptured < this->numPerformancePoints) dims[0] = numCaptured;
    else dims[0] = this->numPerformancePoints;
    dataspace_id = H5Screate_simple(2, dims, NULL);

    /* Create the second dataset in group "Group_A". */
    dataset_id = H5Dcreate2(group_performance, "timestamp", H5T_NATIVE_DOUBLE, dataspace_id,
                            H5P_DEFAULT, H5P_DEFAULT, H5P_DEFAULT);

    /* Write the second dataset. */
    H5Dwrite(dataset_id, H5T_NATIVE_DOUBLE,
             H5S_ALL, H5S_ALL,
             H5P_DEFAULT, this->performanceBuf);

    /* Close the data space for the second dataset. */
    H5Sclose(dataspace_id);

    /* Close the second dataset */
    H5Dclose(dataset_id);

    /* Close the group. */
    H5Gclose(group_performance);
  } else {
    return asynError;
  }
  return asynSuccess;
}

/** Create the group of datasets to hold the NDArray attributes
 *
 */
asynStatus NDFileHDF5::createAttributeDataset()
{
  HDFAttributeNode *hdfAttrNode;
  NDAttribute *ndAttr = NULL;
  int extraDims;
  hsize_t hdfdims=1;
  int numCaptures = 1;
  hid_t hdfgroup;
  const char *attrNames[3] = {"description", "source", NULL};
  const char *attrStrings[3] = {NULL,NULL,NULL};
  int i;
  NDAttrDataType_t ndAttrDataType; 
  size_t size;
<<<<<<< HEAD
  const char *functionName = "createAttributeDataset";
  int dataset_found = 0;
=======
  static const char *functionName = "createAttributeDataset";
>>>>>>> 1b2ffeb9

  getIntegerParam(NDFileHDF5_nExtraDims, &extraDims);
  getIntegerParam(NDFileNumCapture, &numCaptures);
  hdfdims = (hsize_t)numCaptures;

  asynPrint(this->pasynUserSelf, ASYN_TRACE_FLOW, "%s::%s Creating attribute datasets. extradims=%d attribute count=%d\n",
            driverName, functionName, extraDims, this->pFileAttributes->count());

  hdf5::Root *root = this->layout.get_hdftree();
  hdf5::Group* def_group = root->find_ndattr_default_group();
  hid_t groupDefault = H5Gopen(this->file, def_group->get_full_name().c_str(), H5P_DEFAULT);
  if (strlen(this->hostname) > 0) {
    this->writeStringAttribute(groupDefault, "hostname", this->hostname);
  }

  ndAttr = this->pFileAttributes->next(ndAttr); // get the first NDAttribute
  while(ndAttr != NULL)
  {
    hdfgroup = groupDefault;

    if (ndAttr->getDataType() < NDAttrString)
    {

      // allocate another name-nodes
      hdfAttrNode = (HDFAttributeNode*)calloc(1, sizeof(HDFAttributeNode));
      hdfAttrNode->attrName = epicsStrDup(ndAttr->getName()); // copy the attribute name

      hdfAttrNode->offset     = 0;
      hdfAttrNode->hdfdims    = hdfdims;
      hdfAttrNode->hdfrank    = 1;
      hdfAttrNode->hdfcparm   = H5Pcreate(H5P_DATASET_CREATE);
      //set the default save frequence to be every frame
      hdfAttrNode->whenToSave = hdf5::OnFrame;

      hdfAttrNode->hdfdatatype  = this->typeNd2Hdf((NDDataType_t)ndAttr->getDataType());
      H5Pset_fill_value (hdfAttrNode->hdfcparm, hdfAttrNode->hdfdatatype, this->ptrFillValue );

      hdf5::Dataset *dset = NULL;
      // Search for the dataset of the NDAttribute.  If it exists then we use it
      if (root->find_dset_ndattr(hdfAttrNode->attrName, &dset) == 0){
        // In here we need to open the dataset for writing

        hdf5::DataSource dsource = dset->data_source();
        hdfAttrNode->whenToSave = dsource.get_when_to_save();
        if(hdfAttrNode->whenToSave != hdf5::OnFrame) {
            //set dim size to 1 for OnFileOpen and OnFileClose
            hdfAttrNode->hdfdims = 1;
        }

        hdfAttrNode->hdfdataspace = H5Screate_simple(hdfAttrNode->hdfrank, &hdfAttrNode->hdfdims, NULL);
        // Get the group from the dataset
        hid_t dsetgroup = H5Gopen(this->file, dset->get_parent()->get_full_name().c_str(), H5P_DEFAULT);

        // Now create the dataset
        hdfAttrNode->hdfdataset   = H5Dcreate2(dsetgroup, dset->get_name().c_str(),
                                               hdfAttrNode->hdfdatatype, hdfAttrNode->hdfdataspace,
                                               H5P_DEFAULT, hdfAttrNode->hdfcparm, H5P_DEFAULT);

        H5Gclose(dsetgroup);

        // If the dataset exists within the XML layout then the values will be cached and we should not 
        // add the attribute to this list

        // create a memory space of exactly one element dimension to use for writing slabs
        hdfAttrNode->elementSize  = 1;
        hdfAttrNode->hdfmemspace  = H5Screate_simple(hdfAttrNode->hdfrank, &hdfAttrNode->elementSize, NULL);

        // Write some description of the NDAttribute as a HDF attribute to the dataset
        attrStrings[0] = ndAttr->getDescription();
        attrStrings[1] = ndAttr->getSource();
        for (i=0; attrNames[i] != NULL; i++)
        {
          size = strlen(attrStrings[i]);
          if (size <= 0) continue;
          this->writeStringAttribute(hdfAttrNode->hdfdataset, attrNames[i], attrStrings[i]);
        }

       dataset_found = 1;


      } else {
        hdfAttrNode->hdfdataspace = H5Screate_simple(hdfAttrNode->hdfrank, &hdfAttrNode->hdfdims, NULL);
        // In here we need to create the dataset
        hdfAttrNode->hdfdataset   = H5Dcreate2(hdfgroup, hdfAttrNode->attrName,
                                               hdfAttrNode->hdfdatatype, hdfAttrNode->hdfdataspace,
                                               H5P_DEFAULT, hdfAttrNode->hdfcparm, H5P_DEFAULT);


        dataset_found = 0;

        // create a memory space of exactly one element dimension to use for writing slabs
        hdfAttrNode->elementSize  = 1;
        hdfAttrNode->hdfmemspace  = H5Screate_simple(hdfAttrNode->hdfrank, &hdfAttrNode->elementSize, NULL);

        // Write some description of the NDAttribute as a HDF attribute to the dataset
        attrStrings[0] = ndAttr->getDescription();
        attrStrings[1] = ndAttr->getSource();
        for (i=0; attrNames[i] != NULL; i++)
        {
          size = strlen(attrStrings[i]);
          if (size <= 0) continue;
          this->writeStringAttribute(hdfAttrNode->hdfdataset, attrNames[i], attrStrings[i]);
        }

      }

      // Add the attribute to the list
      attrList.push_back(hdfAttrNode);

    }
     // if the NDArray attribute is a string we attach it as an HDF attribute to the meta data group.
    else if (ndAttr->getDataType() == NDAttrString)
    {
      hid_t dsetgroup;
      hdf5::Dataset *dset = NULL;
      int closeGroup = 0;
      // Search for the dataset of the NDAttribute.  If it exists then we use it
      if (root->find_dset_ndattr(ndAttr->getName(), &dset) == 0){
        // In here we need to open the dataset for writing
        // Get the group from the dataset
        dsetgroup = H5Gopen(this->file, dset->get_parent()->get_full_name().c_str(), H5P_DEFAULT);
        // Here we must close the group after writing the attribute
        closeGroup = 1;
      } else {
        dsetgroup = hdfgroup;
      }
      // Write some description of the NDAttribute as a HDF attribute to the dataset
      ndAttr->getValueInfo(&ndAttrDataType, &size);
      char * attrDataTypeStr = (char*)calloc(size, sizeof(char));
      ndAttr->getValue(ndAttrDataType, attrDataTypeStr, size);
      if (size > 0) this->writeStringAttribute(dsetgroup, ndAttr->getName(), attrDataTypeStr);
      free(attrDataTypeStr);
      if (closeGroup == 1){
        H5Gclose(dsetgroup);
      }
    }
    ndAttr = this->pFileAttributes->next(ndAttr);
  }
  H5Gclose(groupDefault);

  return asynSuccess;
}

/** Write the NDArray attributes to the file
 *
 */
asynStatus NDFileHDF5::writeAttributeDataset(hdf5::When_t whenToSave)
{
  asynStatus status = asynSuccess;
  HDFAttributeNode *hdfAttrNode = NULL;
  NDAttribute *ndAttr = NULL;
  //hsize_t elementSize = 1;
  void* datavalue;
  int ret;
  static const char *functionName = "writeAttributeDataset";

  datavalue = calloc(8, sizeof(char));

  for (std::list<HDFAttributeNode *>::iterator it_node = attrList.begin(); it_node != attrList.end(); ++it_node){
    hdfAttrNode = *it_node;
    // find the named attribute in the NDAttributeList
    ndAttr = this->pFileAttributes->find(hdfAttrNode->attrName);
    if (ndAttr == NULL)
    {
      hdfAttrNode = (HDFAttributeNode*)ellNext((ELLNODE*)hdfAttrNode);
      asynPrint(this->pasynUserSelf, ASYN_TRACE_ERROR, 
        "%s::%s WARNING: NDAttribute named \'%s\' not found\n",
        driverName, functionName, hdfAttrNode->attrName);
      continue;
    }
    //check if when to save matches.
    if (hdfAttrNode->whenToSave != whenToSave) 
      continue;

    // find the data based on datatype
    ret = ndAttr->getValue(ndAttr->getDataType(), datavalue, 8);
    if (ret == ND_ERROR) {
      asynPrint(this->pasynUserSelf, ASYN_TRACE_ERROR, 
        "%s::%s: ERROR did not get data from NDAttribute \'%s\'\n",
        driverName, functionName, ndAttr->getName());
      memset(datavalue, 0, 8);
    }

    // Work with HDF5 library to select a suitable hyperslab (one element) and write the new data to it
    hdfAttrNode->hdffilespace = H5Dget_space(hdfAttrNode->hdfdataset);
    H5Sselect_hyperslab(hdfAttrNode->hdffilespace, H5S_SELECT_SET,
                                    &hdfAttrNode->offset, NULL,
                                    &hdfAttrNode->elementSize, NULL);

    // Write the data to the hyperslab.
    H5Dwrite(hdfAttrNode->hdfdataset, hdfAttrNode->hdfdatatype,
                         hdfAttrNode->hdfmemspace, hdfAttrNode->hdffilespace,
                         H5P_DEFAULT, datavalue);

    H5Sclose(hdfAttrNode->hdffilespace);
    hdfAttrNode->offset++;
  }
  return status;
}

/** Close all attribute datasets and clear out memory
 */
asynStatus NDFileHDF5::closeAttributeDataset()
{
  asynStatus status = asynSuccess;
  HDFAttributeNode *hdfAttrNode;
  static const char *functionName = "closeAttributeDataset";

  while (attrList.size() > 0){
    hdfAttrNode = attrList.front();
    attrList.pop_front();
    asynPrint(this->pasynUserSelf, ASYN_TRACE_FLOW, "%s::%s: closing attribute dataset \'%s\'\n",
              driverName, functionName, hdfAttrNode->attrName);
    H5Dclose(hdfAttrNode->hdfdataset);
    H5Sclose(hdfAttrNode->hdfmemspace);
    H5Sclose(hdfAttrNode->hdfdataspace);
    H5Pclose(hdfAttrNode->hdfcparm);
    free(hdfAttrNode->attrName);
    free(hdfAttrNode);
  }
  return status;
}

/** Convenience function to write a null terminated string as an HDF5 attribute
 *  to an HDF5 element (group or dataset)
 */
asynStatus NDFileHDF5::writeStringAttribute(hid_t element, const char * attrName, const char* attrStrValue)
{
  asynStatus status = asynSuccess;
  hid_t hdfdatatype;
  hid_t hdfattr;
  hid_t hdfattrdataspace;

<<<<<<< HEAD
  if (strlen(attrStrValue) > 0){
    hdfattrdataspace = H5Screate(H5S_SCALAR);
    hdfdatatype      = H5Tcopy(H5T_C_S1);
    H5Tset_size(hdfdatatype, strlen(attrStrValue));
    H5Tset_strpad(hdfdatatype, H5T_STR_NULLTERM);
    hdfattr          = H5Acreate2(element, attrName,
                                  hdfdatatype, hdfattrdataspace,
                                  H5P_DEFAULT, H5P_DEFAULT);
    H5Awrite(hdfattr, hdfdatatype, attrStrValue);
    H5Aclose(hdfattr);
    H5Sclose(hdfattrdataspace);
=======
  hdfattrdataspace = H5Screate(H5S_SCALAR);
  hdfdatatype      = H5Tcopy(H5T_C_S1);
  H5Tset_size(hdfdatatype, strlen(attrStrValue));
  H5Tset_strpad(hdfdatatype, H5T_STR_NULLTERM);
  hdfattr          = H5Acreate2(element, attrName,
                                hdfdatatype, hdfattrdataspace,
                                H5P_DEFAULT, H5P_DEFAULT);
  H5Awrite(hdfattr, hdfdatatype, attrStrValue);
  H5Aclose(hdfattr);
  H5Sclose(hdfattrdataspace);

  return status;
}

asynStatus NDFileHDF5::writeRawdataAttribute()
{
  asynStatus status = asynSuccess;
  hid_t hdfattr;
  hid_t hdfattrdataspace;
  hsize_t hdfattrdims;
  epicsInt32 hdfattrval;
  char hdfattrname[DIMNAMESIZE];
  int i;
  static const char *functionName = "writeDatasetAttribute";

  /* attach an attribute and write an integer data to it. ('signal', 1)  */
  /* First create the data space for the attribute. */
  asynPrint(this->pasynUserSelf, ASYN_TRACE_FLOW, 
    "%s::%s Adding a single constant attribute to \'data\'\n", 
    driverName, functionName);
  hdfattrdims = 1;
  hdfattrval = 1;
  hdfattrdataspace = H5Screate_simple(1, &hdfattrdims, NULL);
  hdfattr          = H5Acreate2(this->dataset, "signal",
                                H5T_NATIVE_INT32, hdfattrdataspace,
                                H5P_DEFAULT, H5P_DEFAULT);
  H5Awrite(hdfattr, H5T_NATIVE_INT32, (void*)&hdfattrval);
  H5Aclose(hdfattr);
  H5Sclose(hdfattrdataspace);

  /* attach an attribute and write an string of data to it. ('interpretation', 'image')  */
  this->writeStringAttribute(this->dataset, "interpretation", "image");

  /* Write the human-readable dimension names as an attribute to the rawdata set */
  for (i=0; i<this->rank; i++)
  {
    //asynPrint(this->pasynUserSelf, ASYN_TRACE_FLOW, "%s::%s   dim%d name: \'%s\'\n",
    //    driverName, functionName, i, this->ptrDimensionNames[i]);

    /* Create string attribute.  */
    epicsSnprintf(hdfattrname, DIMNAMESIZE, "dim%d", i);
    this->writeStringAttribute(this->dataset, hdfattrname, this->ptrDimensionNames[i]);
>>>>>>> 1b2ffeb9
  }

  return status;
}

/** Configure the required dimensions for a dataset.
 *
 *  This method will call the configureDims method for each detector dataset
 *  created.
 */
asynStatus NDFileHDF5::configureDatasetDims(NDArray *pArray)
{
  int i = 0;
  int extradims = 0;
<<<<<<< HEAD
  int *numCapture;
  asynStatus status = asynSuccess;
=======
  int nFramesCaptured=0;
  //static const char *functionName = "extendDataSet";

  // Get the number of virtual dimensions from the plugin
  getIntegerParam(NDFileHDF5_nExtraDims, &extradims);

  // Add the n'th frame dimension (for multiple frames per scan point)
  extradims += 1;

  //asynPrint(this->pasynUserSelf, ASYN_TRACE_FLOW, 
  //  "%s::%s extradims=%d\n", 
  //  driverName, functionName, extradims);

  // first frame already has the offsets and dimensions preconfigured so
  // we dont need to increment anything here
  getIntegerParam(NDFileNumCaptured, &nFramesCaptured);
  if (nFramesCaptured <= 1) return;

  // in the simple case where dont use the extra X,Y dimensions we
  // just increment the n'th frame number
  if (extradims == 1)
  {
    this->dims[0]++;
    this->offset[0]++;
    return;
  }


  // run through the virtual dimensions in reverse order: n,X,Y
  // and increment, reset or ignore the offset of each dimension.
  for (i=extradims-1; i>=0; i--)
  {
    //asynPrint(this->pasynUserSelf, ASYN_TRACE_FLOW, 
    //  "%s::%s frame=%d i=%d growdims=%d dims[i]=%llu offset[i]=%llu virt[i]=%llu\n", 
    //  driverName, functionName,
    //  nFramesCaptured, i, (int)growdims, this->dims[i], this->offset[i], this->virtualdims[i]);
    if (this->dims[i] == this->virtualdims[i]) growdims = false;

    if (growoffset){
      this->offset[i]++;
      growoffset = false;
    }

    if (growdims){
      if (this->dims[i] < this->virtualdims[i]) {
        this->dims[i]++;
        growdims = false;
      }
    }
>>>>>>> 1b2ffeb9

  if (this->multiFrameFile){
    struct extradimdefs_t {
      int sizeParamId;
      char* dimName;
    } extradimdefs[MAXEXTRADIMS] = {
        {NDFileHDF5_extraDimSizeY, this->extraDimNameY},
        {NDFileHDF5_extraDimSizeX, this->extraDimNameX},
        {NDFileHDF5_extraDimSizeN, this->extraDimNameN},
    };
    getIntegerParam(NDFileHDF5_nExtraDims, &extradims);
    extradims += 1;
    numCapture = (int *)calloc(extradims, sizeof(int));
    for (i=0; i<extradims; i++){
      getIntegerParam(extradimdefs[MAXEXTRADIMS - extradims + i].sizeParamId, &numCapture[i]);
    }
  }
  int user_chunking[3] = {1,1,1};
  getIntegerParam(NDFileHDF5_nFramesChunks, &user_chunking[2]);
  getIntegerParam(NDFileHDF5_nRowChunks,    &user_chunking[1]);
  getIntegerParam(NDFileHDF5_nColChunks,    &user_chunking[0]);

  // Iterate over the stored detector data sets and configure the dimensions
  std::map<std::string, NDFileHDF5Dataset *>::iterator it_dset;
  for (it_dset = this->detDataMap.begin(); it_dset != this->detDataMap.end(); ++it_dset){
    it_dset->second->configureDims(pArray, this->multiFrameFile, extradims, numCapture, user_chunking);
  }
  
  return status;
}

/** Configure the HDF5 dimension definitions based on NDArray dimensions.
 * Initially this implementation just copies the dimension sizes from the NDArray
 * in the same order. A last infinite length dimension is added if multiple frames
 * are to be stored in the same file (in Capture or Stream mode).
 */
asynStatus NDFileHDF5::configureDims(NDArray *pArray)
{
  int i=0,j=0, extradims = 0, ndims=0;
  int numCapture;
  asynStatus status = asynSuccess;
  char strdims[DIMSREPORTSIZE];
  static const char *functionName = "configureDims";
  //strdims = (char*)calloc(DIMSREPORTSIZE, sizeof(char));

  if (this->multiFrameFile)
  {
    getIntegerParam(NDFileHDF5_nExtraDims, &extradims);
    extradims += 1;
  }

  ndims = pArray->ndims + extradims;

  // first check whether the dimension arrays have been allocated
  // or the number of dimensions have changed.
  // If necessary free and reallocate new memory.
  if (this->maxdims == NULL || this->rank != ndims)
  {
    if (this->maxdims     != NULL) free(this->maxdims);
    if (this->chunkdims   != NULL) free(this->chunkdims);
    if (this->framesize   != NULL) free(this->framesize);
    if (this->dims        != NULL) free(this->dims);
    if (this->offset      != NULL) free(this->offset);
    if (this->virtualdims != NULL) free(this->virtualdims);

    //asynPrint(this->pasynUserSelf, ASYN_TRACE_FLOW,
    //          "%s::%s allocating dimension arrays\n",
    //          driverName, functionName);
    this->maxdims       = (hsize_t*)calloc(ndims,     sizeof(hsize_t));
    this->chunkdims     = (hsize_t*)calloc(ndims,     sizeof(hsize_t));
    this->framesize     = (hsize_t*)calloc(ndims,     sizeof(hsize_t));
    this->dims          = (hsize_t*)calloc(ndims,     sizeof(hsize_t));
    this->offset        = (hsize_t*)calloc(ndims,     sizeof(hsize_t));
    this->virtualdims   = (hsize_t*)calloc(extradims, sizeof(hsize_t));
  }

  if (this->multiFrameFile)
  {
    /* Configure the virtual dimensions -i.e. dimensions in addition
     * to the frame format.
     * Normally set to just 1 by default or -1 unlimited (in HDF5 terms)
     */
    //asynPrint(this->pasynUserSelf, ASYN_TRACE_FLOW, 
    //  "%s::%s Creating extradimdefs_t structure. Size=%d\n",
    //  driverName, functionName, MAXEXTRADIMS);
    struct extradimdefs_t {
      int sizeParamId;
      char* dimName;
    } extradimdefs[MAXEXTRADIMS] = {
        {NDFileHDF5_extraDimSizeY, this->extraDimNameY},
        {NDFileHDF5_extraDimSizeX, this->extraDimNameX},
        {NDFileHDF5_extraDimSizeN, this->extraDimNameN},
    };

    //asynPrint(this->pasynUserSelf, ASYN_TRACE_FLOW, 
    //  "%s::%s initialising the extradim sizes. extradims=%d\n",
    //  driverName, functionName, extradims);
    for (i=0; i<extradims; i++)
    {
      this->framesize[i]   = 1;
      this->chunkdims[i]   = 1;
      this->maxdims[i]     = H5S_UNLIMITED;
      this->dims[i]        = 1;
      this->offset[i]      = 0; // because we increment offset *before* each write we need to start at -1

      getIntegerParam(extradimdefs[MAXEXTRADIMS - extradims + i].sizeParamId, &numCapture);
      this->virtualdims[i] = numCapture;
      //asynPrint(this->pasynUserSelf, ASYN_TRACE_FLOW, 
      //  "%s::%s extradim=%d ncapture=%d\n",
      //  driverName, functionName, i, numCapture);
      epicsSnprintf(this->ptrDimensionNames[i], DIMNAMESIZE, "%s", extradimdefs[MAXEXTRADIMS - extradims +i].dimName);
    }
  }

  this->rank = ndims;
  //asynPrint(this->pasynUserSelf, ASYN_TRACE_FLOW, 
  //  "%s::%s initialising the basic frame dimension sizes. rank=%d\n",
  //  driverName, functionName, this->rank);
  for (j=pArray->ndims-1,i=extradims; i<this->rank; i++,j--)
  {
    this->framesize[i]  = pArray->dims[j].size;
    this->chunkdims[i]  = pArray->dims[j].size;
    this->maxdims[i]    = pArray->dims[j].size;
    this->dims[i]       = pArray->dims[j].size;
    this->offset[i]     = 0;
    epicsSnprintf(this->ptrDimensionNames[i],DIMNAMESIZE, "NDArray Dim%d", j);
  }

  // Collect the user defined chunking dimensions and check if they're valid
  //
  // A check is made to see if the user has input 0 or negative value (which is invalid)
  // in which case the size of the chunking is set to the maximum size of that dimension (full frame)
  // If the maximum of a particular dimension is set to a negative value -which is the case for
  // infinite lenght dimensions (-1); the chunking value is set to 1.
  int user_chunking[3] = {1,1,1};
  getIntegerParam(NDFileHDF5_nFramesChunks, &user_chunking[2]);
  getIntegerParam(NDFileHDF5_nRowChunks,    &user_chunking[1]);
  getIntegerParam(NDFileHDF5_nColChunks,    &user_chunking[0]);
  int max_items = 0;
  int hdfdim = 0;
  for (i = 0; i<3; i++)
  {
      hdfdim = ndims - i - 1;
      max_items = (int)this->maxdims[hdfdim];
      if (max_items <= 0)
      {
        max_items = 1; // For infinite length dimensions
      } else {
        if (user_chunking[i] > max_items) user_chunking[i] = max_items;
      }
      if (user_chunking[i] < 1) user_chunking[i] = max_items;
      this->chunkdims[hdfdim] = user_chunking[i];
  }
  setIntegerParam(NDFileHDF5_nFramesChunks, user_chunking[2]);
  setIntegerParam(NDFileHDF5_nRowChunks,    user_chunking[1]);
  setIntegerParam(NDFileHDF5_nColChunks,    user_chunking[0]);

  for(i=0; i<pArray->ndims; i++) sprintf(strdims+(i*6), "%5d,", (int)pArray->dims[i].size);
  asynPrint(this->pasynUserSelf, ASYN_TRACE_FLOW, 
    "%s::%s  NDArray:   { %s }\n", 
    driverName, functionName, strdims);
  //free(strdims);
  char *strdimsrep = this->getDimsReport();
  asynPrint(this->pasynUserSelf, ASYN_TRACE_FLOW, 
    "%s::%s dimension report: %s\n", 
    driverName, functionName, strdimsrep);

  return status;
}

/** Configure compression
 */
asynStatus NDFileHDF5::configureCompression()
{
  asynStatus status = asynSuccess;
  int compressionScheme;
  int szipNumPixels = 0;
  int nbitPrecision = 0;
  int nbitOffset = 0;
  int zLevel = 0;
  static const char * functionName = "configureCompression";

  getIntegerParam(NDFileHDF5_compressionType, &compressionScheme);
  switch (compressionScheme)
  {
    case HDF5CompressNone:
      break;
    case HDF5CompressNumBits:
      getIntegerParam(NDFileHDF5_nbitsOffset, &nbitOffset);
      getIntegerParam(NDFileHDF5_nbitsPrecision, &nbitPrecision);
      asynPrint(this->pasynUserSelf, ASYN_TRACE_FLOW, 
                "%s::%s Setting N-bit filter precision=%d bit offset=%d bit\n",
                driverName, functionName, nbitPrecision, nbitOffset);
      H5Tset_precision (this->datatype, nbitPrecision);
      H5Tset_offset (this->datatype, nbitOffset);
      H5Pset_nbit (this->cparms);

      // Finally read back the parameters we've just sent to HDF5
      nbitOffset = H5Tget_offset(this->datatype);
      nbitPrecision = (int)H5Tget_precision(this->datatype);
      setIntegerParam(NDFileHDF5_nbitsOffset, nbitOffset);
      setIntegerParam(NDFileHDF5_nbitsPrecision, nbitPrecision);
      break;
    case HDF5CompressSZip:
      getIntegerParam(NDFileHDF5_szipNumPixels, &szipNumPixels);
      asynPrint(this->pasynUserSelf, ASYN_TRACE_FLOW, 
                "%s::%s Setting szip compression filter # pixels=%d\n",
                driverName, functionName, szipNumPixels);
      H5Pset_szip (this->cparms, H5_SZIP_NN_OPTION_MASK, szipNumPixels);
      break;
    case HDF5CompressZlib:
      getIntegerParam(NDFileHDF5_zCompressLevel, &zLevel);
      asynPrint(this->pasynUserSelf, ASYN_TRACE_FLOW, 
                "%s::%s Setting zlib compression filter level=%d\n",
                driverName, functionName, zLevel);
      H5Pset_deflate(this->cparms, zLevel);
      break;
  }
  return status;
}

/** Translate the NDArray datatype to HDF5 datatypes 
 */
hid_t NDFileHDF5::typeNd2Hdf(NDDataType_t datatype)
{
  hid_t result;
  int fillvalue = 0;

  switch (datatype) 
  {
    case NDInt8:
      result = H5T_NATIVE_INT8;
      *(epicsInt8*)this->ptrFillValue = (epicsInt8)fillvalue;
      break;
    case NDUInt8:
      result = H5T_NATIVE_UINT8;
      *(epicsUInt8*)this->ptrFillValue = (epicsUInt8)fillvalue;
      break;
    case NDInt16:
      result = H5T_NATIVE_INT16;
      *(epicsInt16*)this->ptrFillValue = (epicsInt16)fillvalue;
      break;
    case NDUInt16:
      result = H5T_NATIVE_UINT16;
      *(epicsUInt16*)this->ptrFillValue = (epicsUInt16)fillvalue;
      break;
    case NDInt32:
      result = H5T_NATIVE_INT32;
      *(epicsInt32*)this->ptrFillValue = (epicsInt32)fillvalue;
      break;
    case NDUInt32:
      result = H5T_NATIVE_UINT32;
      *(epicsUInt32*)this->ptrFillValue = (epicsUInt32)fillvalue;
      break;
    case NDFloat32:
      result = H5T_NATIVE_FLOAT;
      *(epicsFloat32*)this->ptrFillValue = (epicsFloat32)fillvalue;
      break;
    case NDFloat64:
      result = H5T_NATIVE_DOUBLE;
      *(epicsFloat64*)this->ptrFillValue = (epicsFloat64)fillvalue;
      break;
    default:
      asynPrint(this->pasynUserSelf, ASYN_TRACE_ERROR, 
                "%s::%s cannot convert NDArrayType: %d to HDF5 datatype\n",
                driverName, "typeNd2Hdf", datatype);
      result = -1;
  }
  return result;
}

/** Iterate through all the local stored dimension information.
 * Returns a string where each line is an ASCII report of the value for each dimension.
 * Intended for development and debugging. This function is not thread safe.
 */
char* NDFileHDF5::getDimsReport()
{
  int i=0,j=0,extradims=0;
  size_t c=0;
  int maxlen = DIMSREPORTSIZE;
  char *strdims = this->dimsreport;

  getIntegerParam(NDFileHDF5_nExtraDims, &extradims);
  extradims += 1;

  struct dimsizes_t {
    const char* name;
    unsigned long long* dimsize;
    int nd;
  } dimsizes[7] = {
      {"framesize", this->framesize, this->rank},
      {"chunkdims", this->chunkdims, this->rank},
      {"maxdims",   this->maxdims,   this->rank},
      {"dims",      this->dims,    this->rank},
      {"offset",    this->offset,    this->rank},
      {"virtual",   this->virtualdims, extradims},
      {NULL,        NULL,            0         },
  };

  strdims[0] = '\0';
  while (dimsizes[i].name!=NULL && c<DIMSREPORTSIZE && dimsizes[i].dimsize != NULL)
  {
    epicsSnprintf(strdims+c, maxlen-c, "\n%10s ", dimsizes[i].name);
    c = strlen(strdims);
    for(j=0; j<dimsizes[i].nd; j++)
    {
      epicsSnprintf(strdims+c, maxlen-c, "%6lli,", dimsizes[i].dimsize[j]);
      c = strlen(strdims);
    }
    //printf("name=%s c=%d rank=%d strdims: %s\n", dimsizes[i].name, c, dimsizes[i].nd, strdims);
    i++;
  }
  return strdims;
}

void NDFileHDF5::report(FILE *fp, int details)
{
  fprintf(fp, "Dimension report: %s\n", this->getDimsReport());
  // Call the base class report
  NDPluginFile::report(fp, details);
}

/** Configuration routine.  Called directly, or from the iocsh function in NDFileEpics */
extern "C" int NDFileHDF5Configure(const char *portName, int queueSize, int blockingCallbacks, 
                                   const char *NDArrayPort, int NDArrayAddr,
                                   int priority, int stackSize)
{
  // Stack Size must be a minimum of 2MB
  if (stackSize < 2097152) stackSize = 2097152;
  new NDFileHDF5(portName, queueSize, blockingCallbacks, NDArrayPort, NDArrayAddr,
                 priority, stackSize);
  return(asynSuccess);
}

void NDFileHDF5::checkForOpenFile()
{
  const char * functionName = "checkForOpenFile";
  /* Checking if the plugin already has a file open.
   * It would be nice if NDPluginFile class would accept an asynError returned from
   * this method and not increment the filecounter and name... However, for now we just
   * close the file that is open and open a new one. */
  if (this->file != 0){
    asynPrint(this->pasynUserSelf, ASYN_TRACE_ERROR, 
              "%s::%s file is already open. Closing it and opening new one.\n", 
              driverName, functionName);
    this->closeFile();
  }
}

asynStatus NDFileHDF5::createNewFile(const char *fileName)
{
  herr_t hdfstatus;
  static const char *functionName = "createNewFile";
  /* File access property list: set the alignment boundary to a user defined block size
   * which ideally matches disk boundaries.
   * If user sets size to 0 we do not set alignment at all. */
  hid_t access_plist = H5Pcreate(H5P_FILE_ACCESS);
  int tempAlign = 0;
  hsize_t align = 0;
  getIntegerParam(NDFileHDF5_chunkBoundaryAlign, &tempAlign);
  if (tempAlign > 0){
    align = tempAlign;
  }
  int tempThreshold = 0;
  hsize_t threshold = 0;
  getIntegerParam(NDFileHDF5_chunkBoundaryThreshold, (int*)&tempThreshold);
  if (tempThreshold > 0){
    threshold = tempThreshold;
  }
  if (align > 0){
    hdfstatus = H5Pset_alignment( access_plist, threshold, align );
    if (hdfstatus < 0){
      asynPrint(this->pasynUserSelf, ASYN_TRACE_ERROR,
          "%s%s Warning: failed to set boundary threshod=%llu and alignment=%llu bytes\n",
          driverName, functionName, threshold, align);
      H5Pget_alignment( access_plist, &threshold, &align );
      setIntegerParam(NDFileHDF5_chunkBoundaryAlign, (int)align);
      setIntegerParam(NDFileHDF5_chunkBoundaryThreshold, (int)threshold);
    }
  }

  /* File creation property list: set the i-storek according to HDF group recommendations */
  H5Pset_fclose_degree(access_plist, H5F_CLOSE_STRONG);
  hid_t create_plist = H5Pcreate(H5P_FILE_CREATE);
  asynPrint(this->pasynUserSelf, ASYN_TRACE_FLOW,
            "%s::%s Setting istorek=%d\n",
            driverName, functionName, this->calcIstorek());
  hdfstatus = H5Pset_istore_k(create_plist, this->calcIstorek());

  this->file = H5Fcreate(fileName, H5F_ACC_TRUNC, create_plist, access_plist);
  if (this->file <= 0){
    asynPrint(this->pasynUserSelf, ASYN_TRACE_ERROR,
              "%s::%s Unable to create HDF5 file: %s\n", 
              driverName, functionName, fileName);
    this->file = 0;
    return asynError;
  }
  return asynSuccess;
}

/** Create the output file layout as specified by the XML layout.
 */
asynStatus NDFileHDF5::createFileLayout(NDArray *pArray)
{
  herr_t hdfstatus;
  hid_t hdfdatatype;
  static const char *functionName = "createFileLayout";

  /*
   * Create the data space with appropriate dimensions
   */
  asynPrint(this->pasynUserSelf, ASYN_TRACE_FLOW, 
    "%s::%s Creating dataspace with given dimensions\n", 
    driverName, functionName);
  this->dataspace = H5Screate_simple(this->rank, this->framesize, this->maxdims);

  /*
   * Modify dataset creation properties, i.e. enable chunking.
   */
  this->cparms = H5Pcreate(H5P_DATASET_CREATE);
  asynPrint(this->pasynUserSelf, ASYN_TRACE_FLOW, 
    "%s::%s Configuring chunking\n", 
    driverName, functionName);
  hdfstatus = H5Pset_chunk(this->cparms, this->rank, this->chunkdims);

  /* Get the datatype */
  hdfdatatype = this->typeNd2Hdf(pArray->dataType);
  this->datatype = H5Tcopy(hdfdatatype);

  /* configure compression if required */
  this->configureCompression();

  asynPrint(this->pasynUserSelf, ASYN_TRACE_FLOW, 
    "%s::%s Setting fillvalue\n", 
    driverName, functionName);
  hdfstatus = H5Pset_fill_value(this->cparms, this->datatype, this->ptrFillValue );

  //We use MAX_LAYOUT_LEN instead of MAX_FILENAME_LEN because we want to be able to load
  // in an xml string or a file containing the xml
  char layoutFile[MAX_LAYOUT_LEN];
  int status = getStringParam(NDFileHDF5_layoutFilename, sizeof(layoutFile), layoutFile);
  if (status){
    return asynError;
  }
  // Test here for invalid filename or empty filename.
  // If empty use default layout
  // If invalid raise an error but still use the default layout
  if (!strcmp(layoutFile, "")){
    asynPrint(this->pasynUserSelf, ASYN_TRACE_FLOW, "%s::%s Empty layout file, use default layout\n", driverName, functionName);
    status = this->layout.load_xml();
    if (status == -1){
      this->layout.unload_xml();
      return asynError;
    }
  } else {
    if (strstr(layoutFile, "<?xml") != NULL || this->fileExists(layoutFile)){
      // File specified and exists, use the file
      asynPrint(this->pasynUserSelf, ASYN_TRACE_FLOW, "%s::%s Layout file exists, using the file: %s\n",
                driverName, functionName, layoutFile);
      status = this->layout.load_xml(layoutFile);
      if (status == -1){
        this->layout.unload_xml();
        return asynError;
      }
    } else {
      // The file does not exist, raise a warning and use the default
      asynPrint(this->pasynUserSelf, ASYN_TRACE_ERROR,
                "%s%s Warning: specified XML file does not exist, using default\n",
                driverName, functionName);
      this->layout.load_xml();
      this->createXMLFileLayout();
      return asynError;
    }
  }
  return this->createXMLFileLayout();
}


/** EPICS iocsh shell commands */
static const iocshArg initArg0 = { "portName",iocshArgString};
static const iocshArg initArg1 = { "frame queue size",iocshArgInt};
static const iocshArg initArg2 = { "blocking callbacks",iocshArgInt};
static const iocshArg initArg3 = { "NDArray Port",iocshArgString};
static const iocshArg initArg4 = { "NDArray Addr",iocshArgInt};
static const iocshArg initArg5 = { "priority",iocshArgInt};
static const iocshArg initArg6 = { "stack size (min 2MB)",iocshArgInt};
static const iocshArg * const initArgs[] = {&initArg0,
                                            &initArg1,
                                            &initArg2,
                                            &initArg3,
                                            &initArg4,
                                            &initArg5,
                                            &initArg6};
static const iocshFuncDef initFuncDef = {"NDFileHDF5Configure",7,initArgs};
static void initCallFunc(const iocshArgBuf *args)
{
  NDFileHDF5Configure(args[0].sval, args[1].ival, args[2].ival, args[3].sval, 
                      args[4].ival, args[5].ival, args[6].ival);
}

extern "C" void NDFileHDF5Register(void)
{
  iocshRegister(&initFuncDef,initCallFunc);
}

extern "C" {
epicsExportRegistrar(NDFileHDF5Register);
}
<|MERGE_RESOLUTION|>--- conflicted
+++ resolved
@@ -2109,12 +2109,8 @@
   int i;
   NDAttrDataType_t ndAttrDataType; 
   size_t size;
-<<<<<<< HEAD
-  const char *functionName = "createAttributeDataset";
   int dataset_found = 0;
-=======
   static const char *functionName = "createAttributeDataset";
->>>>>>> 1b2ffeb9
 
   getIntegerParam(NDFileHDF5_nExtraDims, &extraDims);
   getIntegerParam(NDFileNumCapture, &numCaptures);
@@ -2348,7 +2344,6 @@
   hid_t hdfattr;
   hid_t hdfattrdataspace;
 
-<<<<<<< HEAD
   if (strlen(attrStrValue) > 0){
     hdfattrdataspace = H5Screate(H5S_SCALAR);
     hdfdatatype      = H5Tcopy(H5T_C_S1);
@@ -2360,64 +2355,10 @@
     H5Awrite(hdfattr, hdfdatatype, attrStrValue);
     H5Aclose(hdfattr);
     H5Sclose(hdfattrdataspace);
-=======
-  hdfattrdataspace = H5Screate(H5S_SCALAR);
-  hdfdatatype      = H5Tcopy(H5T_C_S1);
-  H5Tset_size(hdfdatatype, strlen(attrStrValue));
-  H5Tset_strpad(hdfdatatype, H5T_STR_NULLTERM);
-  hdfattr          = H5Acreate2(element, attrName,
-                                hdfdatatype, hdfattrdataspace,
-                                H5P_DEFAULT, H5P_DEFAULT);
-  H5Awrite(hdfattr, hdfdatatype, attrStrValue);
-  H5Aclose(hdfattr);
-  H5Sclose(hdfattrdataspace);
-
+  }
   return status;
 }
 
-asynStatus NDFileHDF5::writeRawdataAttribute()
-{
-  asynStatus status = asynSuccess;
-  hid_t hdfattr;
-  hid_t hdfattrdataspace;
-  hsize_t hdfattrdims;
-  epicsInt32 hdfattrval;
-  char hdfattrname[DIMNAMESIZE];
-  int i;
-  static const char *functionName = "writeDatasetAttribute";
-
-  /* attach an attribute and write an integer data to it. ('signal', 1)  */
-  /* First create the data space for the attribute. */
-  asynPrint(this->pasynUserSelf, ASYN_TRACE_FLOW, 
-    "%s::%s Adding a single constant attribute to \'data\'\n", 
-    driverName, functionName);
-  hdfattrdims = 1;
-  hdfattrval = 1;
-  hdfattrdataspace = H5Screate_simple(1, &hdfattrdims, NULL);
-  hdfattr          = H5Acreate2(this->dataset, "signal",
-                                H5T_NATIVE_INT32, hdfattrdataspace,
-                                H5P_DEFAULT, H5P_DEFAULT);
-  H5Awrite(hdfattr, H5T_NATIVE_INT32, (void*)&hdfattrval);
-  H5Aclose(hdfattr);
-  H5Sclose(hdfattrdataspace);
-
-  /* attach an attribute and write an string of data to it. ('interpretation', 'image')  */
-  this->writeStringAttribute(this->dataset, "interpretation", "image");
-
-  /* Write the human-readable dimension names as an attribute to the rawdata set */
-  for (i=0; i<this->rank; i++)
-  {
-    //asynPrint(this->pasynUserSelf, ASYN_TRACE_FLOW, "%s::%s   dim%d name: \'%s\'\n",
-    //    driverName, functionName, i, this->ptrDimensionNames[i]);
-
-    /* Create string attribute.  */
-    epicsSnprintf(hdfattrname, DIMNAMESIZE, "dim%d", i);
-    this->writeStringAttribute(this->dataset, hdfattrname, this->ptrDimensionNames[i]);
->>>>>>> 1b2ffeb9
-  }
-
-  return status;
-}
 
 /** Configure the required dimensions for a dataset.
  *
@@ -2428,60 +2369,8 @@
 {
   int i = 0;
   int extradims = 0;
-<<<<<<< HEAD
   int *numCapture;
   asynStatus status = asynSuccess;
-=======
-  int nFramesCaptured=0;
-  //static const char *functionName = "extendDataSet";
-
-  // Get the number of virtual dimensions from the plugin
-  getIntegerParam(NDFileHDF5_nExtraDims, &extradims);
-
-  // Add the n'th frame dimension (for multiple frames per scan point)
-  extradims += 1;
-
-  //asynPrint(this->pasynUserSelf, ASYN_TRACE_FLOW, 
-  //  "%s::%s extradims=%d\n", 
-  //  driverName, functionName, extradims);
-
-  // first frame already has the offsets and dimensions preconfigured so
-  // we dont need to increment anything here
-  getIntegerParam(NDFileNumCaptured, &nFramesCaptured);
-  if (nFramesCaptured <= 1) return;
-
-  // in the simple case where dont use the extra X,Y dimensions we
-  // just increment the n'th frame number
-  if (extradims == 1)
-  {
-    this->dims[0]++;
-    this->offset[0]++;
-    return;
-  }
-
-
-  // run through the virtual dimensions in reverse order: n,X,Y
-  // and increment, reset or ignore the offset of each dimension.
-  for (i=extradims-1; i>=0; i--)
-  {
-    //asynPrint(this->pasynUserSelf, ASYN_TRACE_FLOW, 
-    //  "%s::%s frame=%d i=%d growdims=%d dims[i]=%llu offset[i]=%llu virt[i]=%llu\n", 
-    //  driverName, functionName,
-    //  nFramesCaptured, i, (int)growdims, this->dims[i], this->offset[i], this->virtualdims[i]);
-    if (this->dims[i] == this->virtualdims[i]) growdims = false;
-
-    if (growoffset){
-      this->offset[i]++;
-      growoffset = false;
-    }
-
-    if (growdims){
-      if (this->dims[i] < this->virtualdims[i]) {
-        this->dims[i]++;
-        growdims = false;
-      }
-    }
->>>>>>> 1b2ffeb9
 
   if (this->multiFrameFile){
     struct extradimdefs_t {
